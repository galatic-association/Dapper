using BenchmarkDotNet.Attributes;
using ServiceStack.OrmLite;
using System.Data;

namespace Dapper.Tests.Performance
{
    public class ServiceStackBenchmarks : BenchmarkBase
    {
        private IDbConnection _db;

        [GlobalSetup]
        public void Setup()
        {
            BaseSetup();
            var dbFactory = new OrmLiteConnectionFactory(ConnectionString, SqlServerDialect.Provider);
            _db = dbFactory.Open();
        }

<<<<<<< HEAD
        [Benchmark(Description = "SingleById<T>", OperationsPerInvoke = Iterations)]
=======
        [Benchmark(Description = "SingleById")]
>>>>>>> 610d8f65
        public Post Query()
        {
            Step();
            return _db.SingleById<Post>(i);
        }
    }
}<|MERGE_RESOLUTION|>--- conflicted
+++ resolved
@@ -1,30 +1,26 @@
-using BenchmarkDotNet.Attributes;
-using ServiceStack.OrmLite;
-using System.Data;
-
-namespace Dapper.Tests.Performance
-{
-    public class ServiceStackBenchmarks : BenchmarkBase
-    {
-        private IDbConnection _db;
-
-        [GlobalSetup]
-        public void Setup()
-        {
-            BaseSetup();
-            var dbFactory = new OrmLiteConnectionFactory(ConnectionString, SqlServerDialect.Provider);
-            _db = dbFactory.Open();
-        }
-
-<<<<<<< HEAD
-        [Benchmark(Description = "SingleById<T>", OperationsPerInvoke = Iterations)]
-=======
-        [Benchmark(Description = "SingleById")]
->>>>>>> 610d8f65
-        public Post Query()
-        {
-            Step();
-            return _db.SingleById<Post>(i);
-        }
-    }
+using BenchmarkDotNet.Attributes;
+using ServiceStack.OrmLite;
+using System.Data;
+
+namespace Dapper.Tests.Performance
+{
+    public class ServiceStackBenchmarks : BenchmarkBase
+    {
+        private IDbConnection _db;
+
+        [GlobalSetup]
+        public void Setup()
+        {
+            BaseSetup();
+            var dbFactory = new OrmLiteConnectionFactory(ConnectionString, SqlServerDialect.Provider);
+            _db = dbFactory.Open();
+        }
+
+        [Benchmark(Description = "SingleById")]
+        public Post Query()
+        {
+            Step();
+            return _db.SingleById<Post>(i);
+        }
+    }
 }