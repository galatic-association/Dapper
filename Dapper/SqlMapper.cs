--- conflicted
+++ resolved
@@ -1,3783 +1,3742 @@
-﻿/*
- License: http://www.apache.org/licenses/LICENSE-2.0
- Home page: https://github.com/StackExchange/dapper-dot-net
- */
-
-using System;
-using System.Collections;
-using System.Collections.Generic;
-using System.ComponentModel;
-using System.Data;
-using System.Globalization;
-using System.Linq;
-using System.Reflection;
-using System.Reflection.Emit;
-using System.Text;
-using System.Text.RegularExpressions;
-using System.Threading;
-using System.Xml;
-using System.Xml.Linq;
-
-namespace Dapper
-{
-    /// <summary>
-    /// Dapper, a light weight object mapper for ADO.NET
-    /// </summary>
-    public static partial class SqlMapper
-    {
-        private class PropertyInfoByNameComparer : IComparer<PropertyInfo>
-        {
-            public int Compare(PropertyInfo x, PropertyInfo y) => string.CompareOrdinal(x.Name, y.Name);
-        }
-        private static int GetColumnHash(IDataReader reader, int startBound = 0, int length = -1)
-        {
-            unchecked
-            {
-                int max = length < 0 ? reader.FieldCount : startBound + length;
-                int hash = (-37 * startBound) + max;
-                for (int i = startBound; i < max; i++)
-                {
-                    object tmp = reader.GetName(i);
-                    hash = (-79 * ((hash * 31) + (tmp?.GetHashCode() ?? 0))) + (reader.GetFieldType(i)?.GetHashCode() ?? 0);
-                }
-                return hash;
-            }
-        }
-
-        /// <summary>
-        /// Called if the query cache is purged via PurgeQueryCache
-        /// </summary>
-        public static event EventHandler QueryCachePurged;
-        private static void OnQueryCachePurged()
-        {
-            var handler = QueryCachePurged;
-            handler?.Invoke(null, EventArgs.Empty);
-        }
-
-        private static readonly System.Collections.Concurrent.ConcurrentDictionary<Identity, CacheInfo> _queryCache = new System.Collections.Concurrent.ConcurrentDictionary<Identity, CacheInfo>();
-        private static void SetQueryCache(Identity key, CacheInfo value)
-        {
-            if (Interlocked.Increment(ref collect) == COLLECT_PER_ITEMS)
-            {
-                CollectCacheGarbage();
-            }
-            _queryCache[key] = value;
-        }
-
-        private static void CollectCacheGarbage()
-        {
-            try
-            {
-                foreach (var pair in _queryCache)
-                {
-                    if (pair.Value.GetHitCount() <= COLLECT_HIT_COUNT_MIN)
-                    {
-                        _queryCache.TryRemove(pair.Key, out CacheInfo cache);
-                    }
-                }
-            }
-
-            finally
-            {
-                Interlocked.Exchange(ref collect, 0);
-            }
-        }
-
-        private const int COLLECT_PER_ITEMS = 1000, COLLECT_HIT_COUNT_MIN = 0;
-        private static int collect;
-        private static bool TryGetQueryCache(Identity key, out CacheInfo value)
-        {
-            if (_queryCache.TryGetValue(key, out value))
-            {
-                value.RecordHit();
-                return true;
-            }
-            value = null;
-            return false;
-        }
-
-        /// <summary>
-        /// Purge the query cache
-        /// </summary>
-        public static void PurgeQueryCache()
-        {
-            _queryCache.Clear();
-            TypeDeserializerCache.Purge();
-            OnQueryCachePurged();
-        }
-
-        private static void PurgeQueryCacheByType(Type type)
-        {
-            foreach (var entry in _queryCache)
-            {
-                if (entry.Key.type == type)
-                    _queryCache.TryRemove(entry.Key, out CacheInfo cache);
-            }
-            TypeDeserializerCache.Purge(type);
-        }
-
-        /// <summary>
-        /// Return a count of all the cached queries by Dapper
-        /// </summary>
-        /// <returns></returns>
-        public static int GetCachedSQLCount()
-        {
-            return _queryCache.Count;
-        }
-
-        /// <summary>
-        /// Return a list of all the queries cached by Dapper
-        /// </summary>
-        /// <param name="ignoreHitCountAbove"></param>
-        /// <returns></returns>
-        public static IEnumerable<Tuple<string, string, int>> GetCachedSQL(int ignoreHitCountAbove = int.MaxValue)
-        {
-            var data = _queryCache.Select(pair => Tuple.Create(pair.Key.connectionString, pair.Key.sql, pair.Value.GetHitCount()));
-            return (ignoreHitCountAbove < int.MaxValue)
-                    ? data.Where(tuple => tuple.Item3 <= ignoreHitCountAbove)
-                    : data;
-        }
-
-        /// <summary>
-        /// Deep diagnostics only: find any hash collisions in the cache
-        /// </summary>
-        /// <returns></returns>
-        public static IEnumerable<Tuple<int, int>> GetHashCollissions()
-        {
-            var counts = new Dictionary<int, int>();
-            foreach (var key in _queryCache.Keys)
-            {
-                if (!counts.TryGetValue(key.hashCode, out int count))
-                {
-                    counts.Add(key.hashCode, 1);
-                }
-                else
-                {
-                    counts[key.hashCode] = count + 1;
-                }
-            }
-            return from pair in counts
-                   where pair.Value > 1
-                   select Tuple.Create(pair.Key, pair.Value);
-        }
-
-        private static Dictionary<Type, DbType> typeMap;
-
-        static SqlMapper()
-        {
-            typeMap = new Dictionary<Type, DbType>
-            {
-                [typeof(byte)] = DbType.Byte,
-                [typeof(sbyte)] = DbType.SByte,
-                [typeof(short)] = DbType.Int16,
-                [typeof(ushort)] = DbType.UInt16,
-                [typeof(int)] = DbType.Int32,
-                [typeof(uint)] = DbType.UInt32,
-                [typeof(long)] = DbType.Int64,
-                [typeof(ulong)] = DbType.UInt64,
-                [typeof(float)] = DbType.Single,
-                [typeof(double)] = DbType.Double,
-                [typeof(decimal)] = DbType.Decimal,
-                [typeof(bool)] = DbType.Boolean,
-                [typeof(string)] = DbType.String,
-                [typeof(char)] = DbType.StringFixedLength,
-                [typeof(Guid)] = DbType.Guid,
-                [typeof(DateTime)] = DbType.DateTime,
-                [typeof(DateTimeOffset)] = DbType.DateTimeOffset,
-                [typeof(TimeSpan)] = DbType.Time,
-                [typeof(byte[])] = DbType.Binary,
-                [typeof(byte?)] = DbType.Byte,
-                [typeof(sbyte?)] = DbType.SByte,
-                [typeof(short?)] = DbType.Int16,
-                [typeof(ushort?)] = DbType.UInt16,
-                [typeof(int?)] = DbType.Int32,
-                [typeof(uint?)] = DbType.UInt32,
-                [typeof(long?)] = DbType.Int64,
-                [typeof(ulong?)] = DbType.UInt64,
-                [typeof(float?)] = DbType.Single,
-                [typeof(double?)] = DbType.Double,
-                [typeof(decimal?)] = DbType.Decimal,
-                [typeof(bool?)] = DbType.Boolean,
-                [typeof(char?)] = DbType.StringFixedLength,
-                [typeof(Guid?)] = DbType.Guid,
-                [typeof(DateTime?)] = DbType.DateTime,
-                [typeof(DateTimeOffset?)] = DbType.DateTimeOffset,
-                [typeof(TimeSpan?)] = DbType.Time,
-                [typeof(object)] = DbType.Object
-            };
-            ResetTypeHandlers(false);
-        }
-
-        /// <summary>
-        /// Clear the registered type handlers.
-        /// </summary>
-        public static void ResetTypeHandlers() => ResetTypeHandlers(true);
-
-        private static void ResetTypeHandlers(bool clone)
-        {
-            typeHandlers = new Dictionary<Type, ITypeHandler>();
-            AddTypeHandlerImpl(typeof(DataTable), new DataTableHandler(), clone);
-            AddTypeHandlerImpl(typeof(XmlDocument), new XmlDocumentHandler(), clone);
-            AddTypeHandlerImpl(typeof(XDocument), new XDocumentHandler(), clone);
-            AddTypeHandlerImpl(typeof(XElement), new XElementHandler(), clone);
-        }
-
-        /// <summary>
-        /// Configure the specified type to be mapped to a given db-type.
-        /// </summary>
-        /// <param name="type">The type to map from.</param>
-        /// <param name="dbType">The database type to map to.</param>
-        public static void AddTypeMap(Type type, DbType dbType)
-        {
-            // use clone, mutate, replace to avoid threading issues
-            var snapshot = typeMap;
-
-            if (snapshot.TryGetValue(type, out DbType oldValue) && oldValue == dbType) return; // nothing to do
-
-            typeMap = new Dictionary<Type, DbType>(snapshot) { [type] = dbType };
-        }
-
-        /// <summary>
-        /// Removes the specified type from the Type/DbType mapping table.
-        /// </summary>
-        /// <param name="type">The type to remove from the current map.</param>
-        public static void RemoveTypeMap(Type type)
-        {
-            // use clone, mutate, replace to avoid threading issues
-            var snapshot = typeMap;
-
-            if (!snapshot.ContainsKey(type)) return; // nothing to do
-
-            var newCopy = new Dictionary<Type, DbType>(snapshot);
-            newCopy.Remove(type);
-
-            typeMap = newCopy;
-        }
-
-        /// <summary>
-        /// Configure the specified type to be processed by a custom handler.
-        /// </summary>
-        /// <param name="type">The type to handle.</param>
-        /// <param name="handler">The handler to process the <paramref name="type"/>.</param>
-        public static void AddTypeHandler(Type type, ITypeHandler handler) => AddTypeHandlerImpl(type, handler, true);
-
-        internal static bool HasTypeHandler(Type type) => typeHandlers.ContainsKey(type);
-
-        /// <summary>
-        /// Configure the specified type to be processed by a custom handler.
-        /// </summary>
-        /// <param name="type">The type to handle.</param>
-        /// <param name="handler">The handler to process the <paramref name="type"/>.</param>
-        /// <param name="clone">Whether to clone the current type handler map.</param>
-        public static void AddTypeHandlerImpl(Type type, ITypeHandler handler, bool clone)
-        {
-            if (type == null) throw new ArgumentNullException(nameof(type));
-
-            Type secondary = null;
-            if (type.IsValueType)
-            {
-                var underlying = Nullable.GetUnderlyingType(type);
-                if (underlying == null)
-                {
-                    secondary = typeof(Nullable<>).MakeGenericType(type); // the Nullable<T>
-                    // type is already the T
-                }
-                else
-                {
-                    secondary = type; // the Nullable<T>
-                    type = underlying; // the T
-                }
-            }
-
-            var snapshot = typeHandlers;
-            if (snapshot.TryGetValue(type, out ITypeHandler oldValue) && handler == oldValue) return; // nothing to do
-
-            var newCopy = clone ? new Dictionary<Type, ITypeHandler>(snapshot) : snapshot;
-
-#pragma warning disable 618
-            typeof(TypeHandlerCache<>).MakeGenericType(type).GetMethod(nameof(TypeHandlerCache<int>.SetHandler), BindingFlags.Static | BindingFlags.NonPublic).Invoke(null, new object[] { handler });
-            if (secondary != null)
-            {
-                typeof(TypeHandlerCache<>).MakeGenericType(secondary).GetMethod(nameof(TypeHandlerCache<int>.SetHandler), BindingFlags.Static | BindingFlags.NonPublic).Invoke(null, new object[] { handler });
-            }
-#pragma warning restore 618
-            if (handler == null)
-            {
-                newCopy.Remove(type);
-                if (secondary != null) newCopy.Remove(secondary);
-            }
-            else
-            {
-                newCopy[type] = handler;
-                if (secondary != null) newCopy[secondary] = handler;
-            }
-            typeHandlers = newCopy;
-        }
-
-        /// <summary>
-        /// Configure the specified type to be processed by a custom handler.
-        /// </summary>
-        /// <typeparam name="T">The type to handle.</typeparam>
-        /// <param name="handler">The handler for the type <typeparamref name="T"/>.</param>
-        public static void AddTypeHandler<T>(TypeHandler<T> handler) => AddTypeHandlerImpl(typeof(T), handler, true);
-
-        private static Dictionary<Type, ITypeHandler> typeHandlers;
-
-        internal const string LinqBinary = "System.Data.Linq.Binary";
-
-        private const string ObsoleteInternalUsageOnly = "This method is for internal use only";
-
-        /// <summary>
-        /// Get the DbType that maps to a given value.
-        /// </summary>
-        /// <param name="value">The object to get a corresponding database type for.</param>
-        [Obsolete(ObsoleteInternalUsageOnly, false)]
-        [Browsable(false)]
-        [EditorBrowsable(EditorBrowsableState.Never)]
-        public static DbType GetDbType(object value)
-        {
-            if (value == null || value is DBNull) return DbType.Object;
-
-            return LookupDbType(value.GetType(), "n/a", false, out ITypeHandler handler);
-        }
-
-        /// <summary>
-        /// OBSOLETE: For internal usage only. Lookup the DbType and handler for a given Type and member
-        /// </summary>
-        /// <param name="type">The type to lookup.</param>
-        /// <param name="name">The name (for error messages).</param>
-        /// <param name="demand">Whether to demand a value (throw if missing).</param>
-        /// <param name="handler">The handler for <paramref name="type"/>.</param>
-        [Obsolete(ObsoleteInternalUsageOnly, false)]
-        [Browsable(false)]
-        [EditorBrowsable(EditorBrowsableState.Never)]
-        public static DbType LookupDbType(Type type, string name, bool demand, out ITypeHandler handler)
-        {
-            handler = null;
-            var nullUnderlyingType = Nullable.GetUnderlyingType(type);
-            if (nullUnderlyingType != null) type = nullUnderlyingType;
-            if (type.IsEnum && !typeMap.ContainsKey(type))
-            {
-                type = Enum.GetUnderlyingType(type);
-            }
-            if (typeMap.TryGetValue(type, out DbType dbType))
-            {
-                return dbType;
-            }
-            if (type.FullName == LinqBinary)
-            {
-                return DbType.Binary;
-            }
-            if (typeHandlers.TryGetValue(type, out handler))
-            {
-                return DbType.Object;
-            }
-            if (typeof(IEnumerable).IsAssignableFrom(type))
-            {
-                // auto-detect things like IEnumerable<SqlDataRecord> as a family
-                if (type.IsInterface && type.IsGenericType
-                    && type.GetGenericTypeDefinition() == typeof(IEnumerable<>)
-                    && typeof(IEnumerable<IDataRecord>).IsAssignableFrom(type))
-                {
-                    var argTypes = type.GetGenericArguments();
-                    if(typeof(IDataRecord).IsAssignableFrom(argTypes[0]))
-                    {
-                        try
-                        {
-                            handler = (ITypeHandler)Activator.CreateInstance(
-                                typeof(SqlDataRecordHandler<>).MakeGenericType(argTypes));
-                            AddTypeHandlerImpl(type, handler, true);
-                            return DbType.Object;
-                        }
-                        catch
-                        {
-                            handler = null;
-                        }
-                    }
-                }
-                return DynamicParameters.EnumerableMultiParameter;
-            }
-
-            switch (type.FullName)
-            {
-                case "Microsoft.SqlServer.Types.SqlGeography":
-                    AddTypeHandler(type, handler = new UdtTypeHandler("geography"));
-                    return DbType.Object;
-                case "Microsoft.SqlServer.Types.SqlGeometry":
-                    AddTypeHandler(type, handler = new UdtTypeHandler("geometry"));
-                    return DbType.Object;
-                case "Microsoft.SqlServer.Types.SqlHierarchyId":
-                    AddTypeHandler(type, handler = new UdtTypeHandler("hierarchyid"));
-                    return DbType.Object;
-            }
-
-            if (demand)
-                throw new NotSupportedException($"The member {name} of type {type.FullName} cannot be used as a parameter value");
-            return DbType.Object;
-        }
-
-        /// <summary>
-        /// Obtains the data as a list; if it is *already* a list, the original object is returned without
-        /// any duplication; otherwise, ToList() is invoked.
-        /// </summary>
-        /// <typeparam name="T">The type of element in the list.</typeparam>
-        /// <param name="source">The enumerable to return as a list.</param>
-        public static List<T> AsList<T>(this IEnumerable<T> source) =>
-            (source == null || source is List<T>) ? (List<T>)source : source.ToList();
-
-        /// <summary>
-        /// Execute parameterized SQL.
-        /// </summary>
-        /// <param name="cnn">The connection to query on.</param>
-        /// <param name="sql">The SQL to execute for this query.</param>
-        /// <param name="param">The parameters to use for this query.</param>
-        /// <param name="transaction">The transaction to use for this query.</param>
-        /// <param name="commandTimeout">Number of seconds before command execution timeout.</param>
-        /// <param name="commandType">Is it a stored proc or a batch?</param>
-        /// <returns>The number of rows affected.</returns>
-        public static int Execute(this IDbConnection cnn, string sql, object param = null, IDbTransaction transaction = null, int? commandTimeout = null, CommandType? commandType = null)
-        {
-            var command = new CommandDefinition(sql, param, transaction, commandTimeout, commandType, CommandFlags.Buffered);
-            return ExecuteImpl(cnn, ref command);
-        }
-
-        /// <summary>
-        /// Execute parameterized SQL.
-        /// </summary>
-        /// <param name="cnn">The connection to execute on.</param>
-        /// <param name="command">The command to execute on this connection.</param>
-        /// <returns>The number of rows affected.</returns>
-        public static int Execute(this IDbConnection cnn, CommandDefinition command) => ExecuteImpl(cnn, ref command);
-
-        /// <summary>
-        /// Execute parameterized SQL that selects a single value.
-        /// </summary>
-        /// <param name="cnn">The connection to execute on.</param>
-        /// <param name="sql">The SQL to execute.</param>
-        /// <param name="param">The parameters to use for this command.</param>
-        /// <param name="transaction">The transaction to use for this command.</param>
-        /// <param name="commandTimeout">Number of seconds before command execution timeout.</param>
-        /// <param name="commandType">Is it a stored proc or a batch?</param>
-        /// <returns>The first cell selected as <see cref="object"/>.</returns>
-        public static object ExecuteScalar(this IDbConnection cnn, string sql, object param = null, IDbTransaction transaction = null, int? commandTimeout = null, CommandType? commandType = null)
-        {
-            var command = new CommandDefinition(sql, param, transaction, commandTimeout, commandType, CommandFlags.Buffered);
-            return ExecuteScalarImpl<object>(cnn, ref command);
-        }
-
-        /// <summary>
-        /// Execute parameterized SQL that selects a single value.
-        /// </summary>
-        /// <typeparam name="T">The type to return.</typeparam>
-        /// <param name="cnn">The connection to execute on.</param>
-        /// <param name="sql">The SQL to execute.</param>
-        /// <param name="param">The parameters to use for this command.</param>
-        /// <param name="transaction">The transaction to use for this command.</param>
-        /// <param name="commandTimeout">Number of seconds before command execution timeout.</param>
-        /// <param name="commandType">Is it a stored proc or a batch?</param>
-        /// <returns>The first cell returned, as <typeparamref name="T"/>.</returns>
-        public static T ExecuteScalar<T>(this IDbConnection cnn, string sql, object param = null, IDbTransaction transaction = null, int? commandTimeout = null, CommandType? commandType = null)
-        {
-            var command = new CommandDefinition(sql, param, transaction, commandTimeout, commandType, CommandFlags.Buffered);
-            return ExecuteScalarImpl<T>(cnn, ref command);
-        }
-
-        /// <summary>
-        /// Execute parameterized SQL that selects a single value.
-        /// </summary>
-        /// <param name="cnn">The connection to execute on.</param>
-        /// <param name="command">The command to execute.</param>
-        /// <returns>The first cell selected as <see cref="object"/>.</returns>
-        public static object ExecuteScalar(this IDbConnection cnn, CommandDefinition command) =>
-            ExecuteScalarImpl<object>(cnn, ref command);
-
-        /// <summary>
-        /// Execute parameterized SQL that selects a single value.
-        /// </summary>
-        /// <typeparam name="T">The type to return.</typeparam>
-        /// <param name="cnn">The connection to execute on.</param>
-        /// <param name="command">The command to execute.</param>
-        /// <returns>The first cell selected as <typeparamref name="T"/>.</returns>
-        public static T ExecuteScalar<T>(this IDbConnection cnn, CommandDefinition command) =>
-            ExecuteScalarImpl<T>(cnn, ref command);
-
-        private static IEnumerable GetMultiExec(object param)
-        {
-            return (param is IEnumerable
-                    && !(param is string
-                      || param is IEnumerable<KeyValuePair<string, object>>
-                      || param is IDynamicParameters)
-                ) ? (IEnumerable)param : null;
-        }
-
-        private static int ExecuteImpl(this IDbConnection cnn, ref CommandDefinition command)
-        {
-            object param = command.Parameters;
-            IEnumerable multiExec = GetMultiExec(param);
-            Identity identity;
-            CacheInfo info = null;
-            if (multiExec != null)
-            {
-                if ((command.Flags & CommandFlags.Pipelined) != 0)
-                {
-                    // this includes all the code for concurrent/overlapped query
-                    return ExecuteMultiImplAsync(cnn, command, multiExec).Result;
-                }
-                bool isFirst = true;
-                int total = 0;
-                bool wasClosed = cnn.State == ConnectionState.Closed;
-                try
-                {
-                    if (wasClosed) cnn.Open();
-                    using (var cmd = command.SetupCommand(cnn, null))
-                    {
-                        string masterSql = null;
-                        foreach (var obj in multiExec)
-                        {
-                            if (isFirst)
-                            {
-                                masterSql = cmd.CommandText;
-                                isFirst = false;
-                                identity = new Identity(command.CommandText, cmd.CommandType, cnn, null, obj.GetType(), null);
-                                info = GetCacheInfo(identity, obj, command.AddToCache);
-                            }
-                            else
-                            {
-                                cmd.CommandText = masterSql; // because we do magic replaces on "in" etc
-                                cmd.Parameters.Clear(); // current code is Add-tastic
-                            }
-                            info.ParamReader(cmd, obj);
-                            total += cmd.ExecuteNonQuery();
-                        }
-                    }
-                    command.OnCompleted();
-                }
-                finally
-                {
-                    if (wasClosed) cnn.Close();
-                }
-                return total;
-            }
-
-            // nice and simple
-            if (param != null)
-            {
-                identity = new Identity(command.CommandText, command.CommandType, cnn, null, param.GetType(), null);
-                info = GetCacheInfo(identity, param, command.AddToCache);
-            }
-            return ExecuteCommand(cnn, ref command, param == null ? null : info.ParamReader);
-        }
-
-        /// <summary>
-        /// Execute parameterized SQL and return an <see cref="IDataReader"/>.
-        /// </summary>
-        /// <param name="cnn">The connection to execute on.</param>
-        /// <param name="sql">The SQL to execute.</param>
-        /// <param name="param">The parameters to use for this command.</param>
-        /// <param name="transaction">The transaction to use for this command.</param>
-        /// <param name="commandTimeout">Number of seconds before command execution timeout.</param>
-        /// <param name="commandType">Is it a stored proc or a batch?</param>
-        /// <returns>An <see cref="IDataReader"/> that can be used to iterate over the results of the SQL query.</returns>
-        /// <remarks>
-        /// This is typically used when the results of a query are not processed by Dapper, for example, used to fill a <see cref="DataTable"/>
-        /// or <see cref="T:DataSet"/>.
-        /// </remarks>
-        /// <example>
-        /// <code>
-        /// <![CDATA[
-        /// DataTable table = new DataTable("MyTable");
-        /// using (var reader = ExecuteReader(cnn, sql, param))
-        /// {
-        ///     table.Load(reader);
-        /// }
-        /// ]]>
-        /// </code>
-        /// </example>
-        public static IDataReader ExecuteReader(this IDbConnection cnn, string sql, object param = null, IDbTransaction transaction = null, int? commandTimeout = null, CommandType? commandType = null)
-        {
-            var command = new CommandDefinition(sql, param, transaction, commandTimeout, commandType, CommandFlags.Buffered);
-            var reader = ExecuteReaderImpl(cnn, ref command, CommandBehavior.Default, out IDbCommand dbcmd);
-            return WrappedReader.Create(dbcmd, reader);
-        }
-
-        /// <summary>
-        /// Execute parameterized SQL and return an <see cref="IDataReader"/>.
-        /// </summary>
-        /// <param name="cnn">The connection to execute on.</param>
-        /// <param name="command">The command to execute.</param>
-        /// <returns>An <see cref="IDataReader"/> that can be used to iterate over the results of the SQL query.</returns>
-        /// <remarks>
-        /// This is typically used when the results of a query are not processed by Dapper, for example, used to fill a <see cref="DataTable"/>
-        /// or <see cref="T:DataSet"/>.
-        /// </remarks>
-        public static IDataReader ExecuteReader(this IDbConnection cnn, CommandDefinition command)
-        {
-            var reader = ExecuteReaderImpl(cnn, ref command, CommandBehavior.Default, out IDbCommand dbcmd);
-            return WrappedReader.Create(dbcmd, reader);
-        }
-
-        /// <summary>
-        /// Execute parameterized SQL and return an <see cref="IDataReader"/>.
-        /// </summary>
-        /// <param name="cnn">The connection to execute on.</param>
-        /// <param name="command">The command to execute.</param>
-        /// <param name="commandBehavior">The <see cref="CommandBehavior"/> flags for this reader.</param>
-        /// <returns>An <see cref="IDataReader"/> that can be used to iterate over the results of the SQL query.</returns>
-        /// <remarks>
-        /// This is typically used when the results of a query are not processed by Dapper, for example, used to fill a <see cref="DataTable"/>
-        /// or <see cref="T:DataSet"/>.
-        /// </remarks>
-        public static IDataReader ExecuteReader(this IDbConnection cnn, CommandDefinition command, CommandBehavior commandBehavior)
-        {
-            var reader = ExecuteReaderImpl(cnn, ref command, commandBehavior, out IDbCommand dbcmd);
-            return WrappedReader.Create(dbcmd, reader);
-        }
-
-        /// <summary>
-        /// Return a sequence of dynamic objects with properties matching the columns.
-        /// </summary>
-        /// <param name="cnn">The connection to query on.</param>
-        /// <param name="sql">The SQL to execute for the query.</param>
-        /// <param name="param">The parameters to pass, if any.</param>
-        /// <param name="transaction">The transaction to use, if any.</param>
-        /// <param name="buffered">Whether to buffer the results in memory.</param>
-        /// <param name="commandTimeout">The command timeout (in seconds).</param>
-        /// <param name="commandType">The type of command to execute.</param>
-        /// <remarks>Note: each row can be accessed via "dynamic", or by casting to an IDictionary&lt;string,object&gt;</remarks>
-        public static IEnumerable<dynamic> Query(this IDbConnection cnn, string sql, object param = null, IDbTransaction transaction = null, bool buffered = true, int? commandTimeout = null, CommandType? commandType = null) =>
-            Query<DapperRow>(cnn, sql, param as object, transaction, buffered, commandTimeout, commandType);
-
-        /// <summary>
-        /// Return a dynamic object with properties matching the columns.
-        /// </summary>
-        /// <param name="cnn">The connection to query on.</param>
-        /// <param name="sql">The SQL to execute for the query.</param>
-        /// <param name="param">The parameters to pass, if any.</param>
-        /// <param name="transaction">The transaction to use, if any.</param>
-        /// <param name="commandTimeout">The command timeout (in seconds).</param>
-        /// <param name="commandType">The type of command to execute.</param>
-        /// <remarks>Note: the row can be accessed via "dynamic", or by casting to an IDictionary&lt;string,object&gt;</remarks>
-        public static dynamic QueryFirst(this IDbConnection cnn, string sql, object param = null, IDbTransaction transaction = null, int? commandTimeout = null, CommandType? commandType = null) =>
-            QueryFirst<DapperRow>(cnn, sql, param as object, transaction, commandTimeout, commandType);
-
-        /// <summary>
-        /// Return a dynamic object with properties matching the columns.
-        /// </summary>
-        /// <param name="cnn">The connection to query on.</param>
-        /// <param name="sql">The SQL to execute for the query.</param>
-        /// <param name="param">The parameters to pass, if any.</param>
-        /// <param name="transaction">The transaction to use, if any.</param>
-        /// <param name="commandTimeout">The command timeout (in seconds).</param>
-        /// <param name="commandType">The type of command to execute.</param>
-        /// <remarks>Note: the row can be accessed via "dynamic", or by casting to an IDictionary&lt;string,object&gt;</remarks>
-        public static dynamic QueryFirstOrDefault(this IDbConnection cnn, string sql, object param = null, IDbTransaction transaction = null, int? commandTimeout = null, CommandType? commandType = null) =>
-            QueryFirstOrDefault<DapperRow>(cnn, sql, param as object, transaction, commandTimeout, commandType);
-
-        /// <summary>
-        /// Return a dynamic object with properties matching the columns.
-        /// </summary>
-        /// <param name="cnn">The connection to query on.</param>
-        /// <param name="sql">The SQL to execute for the query.</param>
-        /// <param name="param">The parameters to pass, if any.</param>
-        /// <param name="transaction">The transaction to use, if any.</param>
-        /// <param name="commandTimeout">The command timeout (in seconds).</param>
-        /// <param name="commandType">The type of command to execute.</param>
-        /// <remarks>Note: the row can be accessed via "dynamic", or by casting to an IDictionary&lt;string,object&gt;</remarks>
-        public static dynamic QuerySingle(this IDbConnection cnn, string sql, object param = null, IDbTransaction transaction = null, int? commandTimeout = null, CommandType? commandType = null) =>
-            QuerySingle<DapperRow>(cnn, sql, param as object, transaction, commandTimeout, commandType);
-
-        /// <summary>
-        /// Return a dynamic object with properties matching the columns.
-        /// </summary>
-        /// <param name="cnn">The connection to query on.</param>
-        /// <param name="sql">The SQL to execute for the query.</param>
-        /// <param name="param">The parameters to pass, if any.</param>
-        /// <param name="transaction">The transaction to use, if any.</param>
-        /// <param name="commandTimeout">The command timeout (in seconds).</param>
-        /// <param name="commandType">The type of command to execute.</param>
-        /// <remarks>Note: the row can be accessed via "dynamic", or by casting to an IDictionary&lt;string,object&gt;</remarks>
-        public static dynamic QuerySingleOrDefault(this IDbConnection cnn, string sql, object param = null, IDbTransaction transaction = null, int? commandTimeout = null, CommandType? commandType = null) =>
-            QuerySingleOrDefault<DapperRow>(cnn, sql, param as object, transaction, commandTimeout, commandType);
-
-        /// <summary>
-        /// Executes a query, returning the data typed as <typeparamref name="T"/>.
-        /// </summary>
-        /// <typeparam name="T">The type of results to return.</typeparam>
-        /// <param name="cnn">The connection to query on.</param>
-        /// <param name="sql">The SQL to execute for the query.</param>
-        /// <param name="param">The parameters to pass, if any.</param>
-        /// <param name="transaction">The transaction to use, if any.</param>
-        /// <param name="buffered">Whether to buffer results in memory.</param>
-        /// <param name="commandTimeout">The command timeout (in seconds).</param>
-        /// <param name="commandType">The type of command to execute.</param>
-        /// <returns>
-        /// A sequence of data of the supplied type; if a basic type (int, string, etc) is queried then the data from the first column in assumed, otherwise an instance is
-        /// created per row, and a direct column-name===member-name mapping is assumed (case insensitive).
-        /// </returns>
-        public static IEnumerable<T> Query<T>(this IDbConnection cnn, string sql, object param = null, IDbTransaction transaction = null, bool buffered = true, int? commandTimeout = null, CommandType? commandType = null)
-        {
-            var command = new CommandDefinition(sql, param, transaction, commandTimeout, commandType, buffered ? CommandFlags.Buffered : CommandFlags.None);
-            var data = QueryImpl<T>(cnn, command, typeof(T));
-            return command.Buffered ? data.ToList() : data;
-        }
-
-        /// <summary>
-        /// Executes a single-row query, returning the data typed as <typeparamref name="T"/>.
-        /// </summary>
-        /// <typeparam name="T">The type of result to return.</typeparam>
-        /// <param name="cnn">The connection to query on.</param>
-        /// <param name="sql">The SQL to execute for the query.</param>
-        /// <param name="param">The parameters to pass, if any.</param>
-        /// <param name="transaction">The transaction to use, if any.</param>
-        /// <param name="commandTimeout">The command timeout (in seconds).</param>
-        /// <param name="commandType">The type of command to execute.</param>
-        /// <returns>
-        /// A sequence of data of the supplied type; if a basic type (int, string, etc) is queried then the data from the first column in assumed, otherwise an instance is
-        /// created per row, and a direct column-name===member-name mapping is assumed (case insensitive).
-        /// </returns>
-        public static T QueryFirst<T>(this IDbConnection cnn, string sql, object param = null, IDbTransaction transaction = null, int? commandTimeout = null, CommandType? commandType = null)
-        {
-            var command = new CommandDefinition(sql, param, transaction, commandTimeout, commandType, CommandFlags.None);
-            return QueryRowImpl<T>(cnn, Row.First, ref command, typeof(T));
-        }
-
-        /// <summary>
-        /// Executes a single-row query, returning the data typed as <typeparamref name="T"/>.
-        /// </summary>
-        /// <typeparam name="T">The type of result to return.</typeparam>
-        /// <param name="cnn">The connection to query on.</param>
-        /// <param name="sql">The SQL to execute for the query.</param>
-        /// <param name="param">The parameters to pass, if any.</param>
-        /// <param name="transaction">The transaction to use, if any.</param>
-        /// <param name="commandTimeout">The command timeout (in seconds).</param>
-        /// <param name="commandType">The type of command to execute.</param>
-        /// <returns>
-        /// A sequence of data of the supplied type; if a basic type (int, string, etc) is queried then the data from the first column in assumed, otherwise an instance is
-        /// created per row, and a direct column-name===member-name mapping is assumed (case insensitive).
-        /// </returns>
-        public static T QueryFirstOrDefault<T>(this IDbConnection cnn, string sql, object param = null, IDbTransaction transaction = null, int? commandTimeout = null, CommandType? commandType = null)
-        {
-            var command = new CommandDefinition(sql, param, transaction, commandTimeout, commandType, CommandFlags.None);
-            return QueryRowImpl<T>(cnn, Row.FirstOrDefault, ref command, typeof(T));
-        }
-
-        /// <summary>
-        /// Executes a single-row query, returning the data typed as <typeparamref name="T"/>.
-        /// </summary>
-        /// <typeparam name="T">The type of result to return.</typeparam>
-        /// <param name="cnn">The connection to query on.</param>
-        /// <param name="sql">The SQL to execute for the query.</param>
-        /// <param name="param">The parameters to pass, if any.</param>
-        /// <param name="transaction">The transaction to use, if any.</param>
-        /// <param name="commandTimeout">The command timeout (in seconds).</param>
-        /// <param name="commandType">The type of command to execute.</param>
-        /// <returns>
-        /// A sequence of data of the supplied type; if a basic type (int, string, etc) is queried then the data from the first column in assumed, otherwise an instance is
-        /// created per row, and a direct column-name===member-name mapping is assumed (case insensitive).
-        /// </returns>
-        public static T QuerySingle<T>(this IDbConnection cnn, string sql, object param = null, IDbTransaction transaction = null, int? commandTimeout = null, CommandType? commandType = null)
-        {
-            var command = new CommandDefinition(sql, param, transaction, commandTimeout, commandType, CommandFlags.None);
-            return QueryRowImpl<T>(cnn, Row.Single, ref command, typeof(T));
-        }
-
-        /// <summary>
-        /// Executes a single-row query, returning the data typed as <typeparamref name="T"/>.
-        /// </summary>
-        /// <typeparam name="T">The type of result to return.</typeparam>
-        /// <param name="cnn">The connection to query on.</param>
-        /// <param name="sql">The SQL to execute for the query.</param>
-        /// <param name="param">The parameters to pass, if any.</param>
-        /// <param name="transaction">The transaction to use, if any.</param>
-        /// <param name="commandTimeout">The command timeout (in seconds).</param>
-        /// <param name="commandType">The type of command to execute.</param>
-        /// <returns>
-        /// A sequence of data of the supplied type; if a basic type (int, string, etc) is queried then the data from the first column in assumed, otherwise an instance is
-        /// created per row, and a direct column-name===member-name mapping is assumed (case insensitive).
-        /// </returns>
-        public static T QuerySingleOrDefault<T>(this IDbConnection cnn, string sql, object param = null, IDbTransaction transaction = null, int? commandTimeout = null, CommandType? commandType = null)
-        {
-            var command = new CommandDefinition(sql, param, transaction, commandTimeout, commandType, CommandFlags.None);
-            return QueryRowImpl<T>(cnn, Row.SingleOrDefault, ref command, typeof(T));
-        }
-
-        /// <summary>
-        /// Executes a single-row query, returning the data typed as <paramref name="type"/>.
-        /// </summary>
-        /// <param name="cnn">The connection to query on.</param>
-        /// <param name="type">The type to return.</param>
-        /// <param name="sql">The SQL to execute for the query.</param>
-        /// <param name="param">The parameters to pass, if any.</param>
-        /// <param name="transaction">The transaction to use, if any.</param>
-        /// <param name="buffered">Whether to buffer results in memory.</param>
-        /// <param name="commandTimeout">The command timeout (in seconds).</param>
-        /// <param name="commandType">The type of command to execute.</param>
-        /// <exception cref="ArgumentNullException"><paramref name="type"/> is <c>null</c>.</exception>
-        /// <returns>
-        /// A sequence of data of the supplied type; if a basic type (int, string, etc) is queried then the data from the first column in assumed, otherwise an instance is
-        /// created per row, and a direct column-name===member-name mapping is assumed (case insensitive).
-        /// </returns>
-        public static IEnumerable<object> Query(this IDbConnection cnn, Type type, string sql, object param = null, IDbTransaction transaction = null, bool buffered = true, int? commandTimeout = null, CommandType? commandType = null)
-        {
-            if (type == null) throw new ArgumentNullException(nameof(type));
-            var command = new CommandDefinition(sql, param, transaction, commandTimeout, commandType, buffered ? CommandFlags.Buffered : CommandFlags.None);
-            var data = QueryImpl<object>(cnn, command, type);
-            return command.Buffered ? data.ToList() : data;
-        }
-
-        /// <summary>
-        /// Executes a single-row query, returning the data typed as <paramref name="type"/>.
-        /// </summary>
-        /// <param name="cnn">The connection to query on.</param>
-        /// <param name="type">The type to return.</param>
-        /// <param name="sql">The SQL to execute for the query.</param>
-        /// <param name="param">The parameters to pass, if any.</param>
-        /// <param name="transaction">The transaction to use, if any.</param>
-        /// <param name="commandTimeout">The command timeout (in seconds).</param>
-        /// <param name="commandType">The type of command to execute.</param>
-        /// <exception cref="ArgumentNullException"><paramref name="type"/> is <c>null</c>.</exception>
-        /// <returns>
-        /// A sequence of data of the supplied type; if a basic type (int, string, etc) is queried then the data from the first column in assumed, otherwise an instance is
-        /// created per row, and a direct column-name===member-name mapping is assumed (case insensitive).
-        /// </returns>
-        public static object QueryFirst(this IDbConnection cnn, Type type, string sql, object param = null, IDbTransaction transaction = null, int? commandTimeout = null, CommandType? commandType = null)
-        {
-            if (type == null) throw new ArgumentNullException(nameof(type));
-            var command = new CommandDefinition(sql, param, transaction, commandTimeout, commandType, CommandFlags.None);
-            return QueryRowImpl<object>(cnn, Row.First, ref command, type);
-        }
-
-        /// <summary>
-        /// Executes a single-row query, returning the data typed as <paramref name="type"/>.
-        /// </summary>
-        /// <param name="cnn">The connection to query on.</param>
-        /// <param name="type">The type to return.</param>
-        /// <param name="sql">The SQL to execute for the query.</param>
-        /// <param name="param">The parameters to pass, if any.</param>
-        /// <param name="transaction">The transaction to use, if any.</param>
-        /// <param name="commandTimeout">The command timeout (in seconds).</param>
-        /// <param name="commandType">The type of command to execute.</param>
-        /// <exception cref="ArgumentNullException"><paramref name="type"/> is <c>null</c>.</exception>
-        /// <returns>
-        /// A sequence of data of the supplied type; if a basic type (int, string, etc) is queried then the data from the first column in assumed, otherwise an instance is
-        /// created per row, and a direct column-name===member-name mapping is assumed (case insensitive).
-        /// </returns>
-        public static object QueryFirstOrDefault(this IDbConnection cnn, Type type, string sql, object param = null, IDbTransaction transaction = null, int? commandTimeout = null, CommandType? commandType = null)
-        {
-            if (type == null) throw new ArgumentNullException(nameof(type));
-            var command = new CommandDefinition(sql, param, transaction, commandTimeout, commandType, CommandFlags.None);
-            return QueryRowImpl<object>(cnn, Row.FirstOrDefault, ref command, type);
-        }
-
-        /// <summary>
-        /// Executes a single-row query, returning the data typed as <paramref name="type"/>.
-        /// </summary>
-        /// <param name="cnn">The connection to query on.</param>
-        /// <param name="type">The type to return.</param>
-        /// <param name="sql">The SQL to execute for the query.</param>
-        /// <param name="param">The parameters to pass, if any.</param>
-        /// <param name="transaction">The transaction to use, if any.</param>
-        /// <param name="commandTimeout">The command timeout (in seconds).</param>
-        /// <param name="commandType">The type of command to execute.</param>
-        /// <exception cref="ArgumentNullException"><paramref name="type"/> is <c>null</c>.</exception>
-        /// <returns>
-        /// A sequence of data of the supplied type; if a basic type (int, string, etc) is queried then the data from the first column in assumed, otherwise an instance is
-        /// created per row, and a direct column-name===member-name mapping is assumed (case insensitive).
-        /// </returns>
-        public static object QuerySingle(this IDbConnection cnn, Type type, string sql, object param = null, IDbTransaction transaction = null, int? commandTimeout = null, CommandType? commandType = null)
-        {
-            if (type == null) throw new ArgumentNullException(nameof(type));
-            var command = new CommandDefinition(sql, param, transaction, commandTimeout, commandType, CommandFlags.None);
-            return QueryRowImpl<object>(cnn, Row.Single, ref command, type);
-        }
-
-        /// <summary>
-        /// Executes a single-row query, returning the data typed as <paramref name="type"/>.
-        /// </summary>
-        /// <param name="cnn">The connection to query on.</param>
-        /// <param name="type">The type to return.</param>
-        /// <param name="sql">The SQL to execute for the query.</param>
-        /// <param name="param">The parameters to pass, if any.</param>
-        /// <param name="transaction">The transaction to use, if any.</param>
-        /// <param name="commandTimeout">The command timeout (in seconds).</param>
-        /// <param name="commandType">The type of command to execute.</param>
-        /// <exception cref="ArgumentNullException"><paramref name="type"/> is <c>null</c>.</exception>
-        /// <returns>
-        /// A sequence of data of the supplied type; if a basic type (int, string, etc) is queried then the data from the first column in assumed, otherwise an instance is
-        /// created per row, and a direct column-name===member-name mapping is assumed (case insensitive).
-        /// </returns>
-        public static object QuerySingleOrDefault(this IDbConnection cnn, Type type, string sql, object param = null, IDbTransaction transaction = null, int? commandTimeout = null, CommandType? commandType = null)
-        {
-            if (type == null) throw new ArgumentNullException(nameof(type));
-            var command = new CommandDefinition(sql, param, transaction, commandTimeout, commandType, CommandFlags.None);
-            return QueryRowImpl<object>(cnn, Row.SingleOrDefault, ref command, type);
-        }
-
-        /// <summary>
-        /// Executes a query, returning the data typed as <typeparamref name="T"/>.
-        /// </summary>
-        /// <typeparam name="T">The type of results to return.</typeparam>
-        /// <param name="cnn">The connection to query on.</param>
-        /// <param name="command">The command used to query on this connection.</param>
-        /// <returns>
-        /// A sequence of data of <typeparamref name="T"/>; if a basic type (int, string, etc) is queried then the data from the first column in assumed, otherwise an instance is
-        /// created per row, and a direct column-name===member-name mapping is assumed (case insensitive).
-        /// </returns>
-        public static IEnumerable<T> Query<T>(this IDbConnection cnn, CommandDefinition command)
-        {
-            var data = QueryImpl<T>(cnn, command, typeof(T));
-            return command.Buffered ? data.ToList() : data;
-        }
-
-        /// <summary>
-        /// Executes a query, returning the data typed as <typeparamref name="T"/>.
-        /// </summary>
-        /// <typeparam name="T">The type of results to return.</typeparam>
-        /// <param name="cnn">The connection to query on.</param>
-        /// <param name="command">The command used to query on this connection.</param>
-        /// <returns>
-        /// A single instance or null of the supplied type; if a basic type (int, string, etc) is queried then the data from the first column in assumed, otherwise an instance is
-        /// created per row, and a direct column-name===member-name mapping is assumed (case insensitive).
-        /// </returns>
-        public static T QueryFirst<T>(this IDbConnection cnn, CommandDefinition command) =>
-            QueryRowImpl<T>(cnn, Row.First, ref command, typeof(T));
-
-        /// <summary>
-        /// Executes a query, returning the data typed as <typeparamref name="T"/>.
-        /// </summary>
-        /// <typeparam name="T">The type of results to return.</typeparam>
-        /// <param name="cnn">The connection to query on.</param>
-        /// <param name="command">The command used to query on this connection.</param>
-        /// <returns>
-        /// A single or null instance of the supplied type; if a basic type (int, string, etc) is queried then the data from the first column in assumed, otherwise an instance is
-        /// created per row, and a direct column-name===member-name mapping is assumed (case insensitive).
-        /// </returns>
-        public static T QueryFirstOrDefault<T>(this IDbConnection cnn, CommandDefinition command) =>
-            QueryRowImpl<T>(cnn, Row.FirstOrDefault, ref command, typeof(T));
-
-        /// <summary>
-        /// Executes a query, returning the data typed as <typeparamref name="T"/>.
-        /// </summary>
-        /// <typeparam name="T">The type of results to return.</typeparam>
-        /// <param name="cnn">The connection to query on.</param>
-        /// <param name="command">The command used to query on this connection.</param>
-        /// <returns>
-        /// A single instance of the supplied type; if a basic type (int, string, etc) is queried then the data from the first column in assumed, otherwise an instance is
-        /// created per row, and a direct column-name===member-name mapping is assumed (case insensitive).
-        /// </returns>
-        public static T QuerySingle<T>(this IDbConnection cnn, CommandDefinition command) =>
-            QueryRowImpl<T>(cnn, Row.Single, ref command, typeof(T));
-
-        /// <summary>
-        /// Executes a query, returning the data typed as <typeparamref name="T"/>.
-        /// </summary>
-        /// <typeparam name="T">The type of results to return.</typeparam>
-        /// <param name="cnn">The connection to query on.</param>
-        /// <param name="command">The command used to query on this connection.</param>
-        /// <returns>
-        /// A single instance of the supplied type; if a basic type (int, string, etc) is queried then the data from the first column in assumed, otherwise an instance is
-        /// created per row, and a direct column-name===member-name mapping is assumed (case insensitive).
-        /// </returns>
-        public static T QuerySingleOrDefault<T>(this IDbConnection cnn, CommandDefinition command) =>
-            QueryRowImpl<T>(cnn, Row.SingleOrDefault, ref command, typeof(T));
-
-        /// <summary>
-        /// Execute a command that returns multiple result sets, and access each in turn.
-        /// </summary>
-        /// <param name="cnn">The connection to query on.</param>
-        /// <param name="sql">The SQL to execute for this query.</param>
-        /// <param name="param">The parameters to use for this query.</param>
-        /// <param name="transaction">The transaction to use for this query.</param>
-        /// <param name="commandTimeout">Number of seconds before command execution timeout.</param>
-        /// <param name="commandType">Is it a stored proc or a batch?</param>
-        public static GridReader QueryMultiple(this IDbConnection cnn, string sql, object param = null, IDbTransaction transaction = null, int? commandTimeout = null, CommandType? commandType = null)
-        {
-            var command = new CommandDefinition(sql, param, transaction, commandTimeout, commandType, CommandFlags.Buffered);
-            return QueryMultipleImpl(cnn, ref command);
-        }
-
-        /// <summary>
-        /// Execute a command that returns multiple result sets, and access each in turn.
-        /// </summary>
-        /// <param name="cnn">The connection to query on.</param>
-        /// <param name="command">The command to execute for this query.</param>
-        public static GridReader QueryMultiple(this IDbConnection cnn, CommandDefinition command) =>
-            QueryMultipleImpl(cnn, ref command);
-
-        private static GridReader QueryMultipleImpl(this IDbConnection cnn, ref CommandDefinition command)
-        {
-            object param = command.Parameters;
-            var identity = new Identity(command.CommandText, command.CommandType, cnn, typeof(GridReader), param?.GetType(), null);
-            CacheInfo info = GetCacheInfo(identity, param, command.AddToCache);
-
-            IDbCommand cmd = null;
-            IDataReader reader = null;
-            bool wasClosed = cnn.State == ConnectionState.Closed;
-            try
-            {
-                if (wasClosed) cnn.Open();
-                cmd = command.SetupCommand(cnn, info.ParamReader);
-                reader = ExecuteReaderWithFlagsFallback(cmd, wasClosed, CommandBehavior.SequentialAccess);
-
-                var result = new GridReader(cmd, reader, identity, command.Parameters as DynamicParameters, command.AddToCache);
-                cmd = null; // now owned by result
-                wasClosed = false; // *if* the connection was closed and we got this far, then we now have a reader
-                // with the CloseConnection flag, so the reader will deal with the connection; we
-                // still need something in the "finally" to ensure that broken SQL still results
-                // in the connection closing itself
-                return result;
-            }
-            catch
-            {
-                if (reader != null)
-                {
-                    if (!reader.IsClosed)
-                    {
-                        try { cmd?.Cancel(); }
-                        catch { /* don't spoil the existing exception */ }
-                    }
-                    reader.Dispose();
-                }
-                cmd?.Dispose();
-                if (wasClosed) cnn.Close();
-                throw;
-            }
-        }
-
-        private static IDataReader ExecuteReaderWithFlagsFallback(IDbCommand cmd, bool wasClosed, CommandBehavior behavior)
-        {
-            try
-            {
-                return cmd.ExecuteReader(GetBehavior(wasClosed, behavior));
-            }
-            catch (ArgumentException ex)
-            { // thanks, Sqlite!
-                if (Settings.DisableCommandBehaviorOptimizations(behavior, ex))
-                {
-                    // we can retry; this time it will have different flags
-                    return cmd.ExecuteReader(GetBehavior(wasClosed, behavior));
-                }
-                throw;
-            }
-        }
-
-        private static IEnumerable<T> QueryImpl<T>(this IDbConnection cnn, CommandDefinition command, Type effectiveType)
-        {
-            object param = command.Parameters;
-            var identity = new Identity(command.CommandText, command.CommandType, cnn, effectiveType, param?.GetType(), null);
-            var info = GetCacheInfo(identity, param, command.AddToCache);
-
-            IDbCommand cmd = null;
-            IDataReader reader = null;
-
-            bool wasClosed = cnn.State == ConnectionState.Closed;
-            try
-            {
-                cmd = command.SetupCommand(cnn, info.ParamReader);
-
-                if (wasClosed) cnn.Open();
-                reader = ExecuteReaderWithFlagsFallback(cmd, wasClosed, CommandBehavior.SequentialAccess | CommandBehavior.SingleResult);
-                wasClosed = false; // *if* the connection was closed and we got this far, then we now have a reader
-                // with the CloseConnection flag, so the reader will deal with the connection; we
-                // still need something in the "finally" to ensure that broken SQL still results
-                // in the connection closing itself
-                var tuple = info.Deserializer;
-                int hash = GetColumnHash(reader);
-                if (tuple.Func == null || tuple.Hash != hash)
-                {
-                    if (reader.FieldCount == 0) //https://code.google.com/p/dapper-dot-net/issues/detail?id=57
-                        yield break;
-                    tuple = info.Deserializer = new DeserializerState(hash, GetDeserializer(effectiveType, reader, 0, -1, false));
-                    if (command.AddToCache) SetQueryCache(identity, info);
-                }
-
-                var func = tuple.Func;
-                var convertToType = Nullable.GetUnderlyingType(effectiveType) ?? effectiveType;
-                while (reader.Read())
-                {
-                    object val = func(reader);
-                    if (val == null || val is T)
-                    {
-                        yield return (T)val;
-                    }
-                    else
-                    {
-                        yield return (T)Convert.ChangeType(val, convertToType, CultureInfo.InvariantCulture);
-                    }
-                }
-                while (reader.NextResult()) { /* ignore subsequent result sets */ }
-                // happy path; close the reader cleanly - no
-                // need for "Cancel" etc
-                reader.Dispose();
-                reader = null;
-
-                command.OnCompleted();
-            }
-            finally
-            {
-                if (reader != null)
-                {
-                    if (!reader.IsClosed)
-                    {
-                        try { cmd.Cancel(); }
-                        catch { /* don't spoil the existing exception */ }
-                    }
-                    reader.Dispose();
-                }
-                if (wasClosed) cnn.Close();
-                cmd?.Dispose();
-            }
-        }
-
-        [Flags]
-        internal enum Row
-        {
-            First = 0,
-            FirstOrDefault = 1, //  & FirstOrDefault != 0: allow zero rows
-            Single = 2, // & Single != 0: demand at least one row
-            SingleOrDefault = 3
-        }
-
-        private static readonly int[] ErrTwoRows = new int[2], ErrZeroRows = new int[0];
-        private static void ThrowMultipleRows(Row row)
-        {
-            switch (row)
-            {  // get the standard exception from the runtime
-                case Row.Single: ErrTwoRows.Single(); break;
-                case Row.SingleOrDefault: ErrTwoRows.SingleOrDefault(); break;
-                default: throw new InvalidOperationException();
-            }
-        }
-
-        private static void ThrowZeroRows(Row row)
-        {
-            switch (row)
-            { // get the standard exception from the runtime
-                case Row.First: ErrZeroRows.First(); break;
-                case Row.Single: ErrZeroRows.Single(); break;
-                default: throw new InvalidOperationException();
-            }
-        }
-
-        private static T QueryRowImpl<T>(IDbConnection cnn, Row row, ref CommandDefinition command, Type effectiveType)
-        {
-            object param = command.Parameters;
-            var identity = new Identity(command.CommandText, command.CommandType, cnn, effectiveType, param?.GetType(), null);
-            var info = GetCacheInfo(identity, param, command.AddToCache);
-
-            IDbCommand cmd = null;
-            IDataReader reader = null;
-
-            bool wasClosed = cnn.State == ConnectionState.Closed;
-            try
-            {
-                cmd = command.SetupCommand(cnn, info.ParamReader);
-
-                if (wasClosed) cnn.Open();
-                reader = ExecuteReaderWithFlagsFallback(cmd, wasClosed, (row & Row.Single) != 0
-                    ? CommandBehavior.SequentialAccess | CommandBehavior.SingleResult // need to allow multiple rows, to check fail condition
-                    : CommandBehavior.SequentialAccess | CommandBehavior.SingleResult | CommandBehavior.SingleRow);
-                wasClosed = false; // *if* the connection was closed and we got this far, then we now have a reader
-
-                T result = default(T);
-                if (reader.Read() && reader.FieldCount != 0)
-                {
-                    // with the CloseConnection flag, so the reader will deal with the connection; we
-                    // still need something in the "finally" to ensure that broken SQL still results
-                    // in the connection closing itself
-                    var tuple = info.Deserializer;
-                    int hash = GetColumnHash(reader);
-                    if (tuple.Func == null || tuple.Hash != hash)
-                    {
-                        tuple = info.Deserializer = new DeserializerState(hash, GetDeserializer(effectiveType, reader, 0, -1, false));
-                        if (command.AddToCache) SetQueryCache(identity, info);
-                    }
-
-                    var func = tuple.Func;
-                    object val = func(reader);
-                    if (val == null || val is T)
-                    {
-                        result = (T)val;
-                    }
-                    else
-                    {
-                        var convertToType = Nullable.GetUnderlyingType(effectiveType) ?? effectiveType;
-                        result = (T)Convert.ChangeType(val, convertToType, CultureInfo.InvariantCulture);
-                    }
-                    if ((row & Row.Single) != 0 && reader.Read()) ThrowMultipleRows(row);
-                    while (reader.Read()) { /* ignore subsequent rows */ }
-                }
-                else if ((row & Row.FirstOrDefault) == 0) // demanding a row, and don't have one
-                {
-                    ThrowZeroRows(row);
-                }
-                while (reader.NextResult()) { /* ignore subsequent result sets */ }
-                // happy path; close the reader cleanly - no
-                // need for "Cancel" etc
-                reader.Dispose();
-                reader = null;
-
-                command.OnCompleted();
-                return result;
-            }
-            finally
-            {
-                if (reader != null)
-                {
-                    if (!reader.IsClosed)
-                    {
-                        try { cmd.Cancel(); }
-                        catch { /* don't spoil the existing exception */ }
-                    }
-                    reader.Dispose();
-                }
-                if (wasClosed) cnn.Close();
-                cmd?.Dispose();
-            }
-        }
-
-        /// <summary>
-        /// Perform a multi-mapping query with 2 input types.
-        /// This returns a single type, combined from the raw types via <paramref name="map"/>.
-        /// </summary>
-        /// <typeparam name="TFirst">The first type in the recordset.</typeparam>
-        /// <typeparam name="TSecond">The second type in the recordset.</typeparam>
-        /// <typeparam name="TReturn">The combined type to return.</typeparam>
-        /// <param name="cnn">The connection to query on.</param>
-        /// <param name="sql">The SQL to execute for this query.</param>
-        /// <param name="map">The function to map row types to the return type.</param>
-        /// <param name="param">The parameters to use for this query.</param>
-        /// <param name="transaction">The transaction to use for this query.</param>
-        /// <param name="buffered">Whether to buffer the results in memory.</param>
-        /// <param name="splitOn">The field we should split and read the second object from (default: "Id").</param>
-        /// <param name="commandTimeout">Number of seconds before command execution timeout.</param>
-        /// <param name="commandType">Is it a stored proc or a batch?</param>
-        /// <returns>An enumerable of <typeparamref name="TReturn"/>.</returns>
-        public static IEnumerable<TReturn> Query<TFirst, TSecond, TReturn>(this IDbConnection cnn, string sql, Func<TFirst, TSecond, TReturn> map, object param = null, IDbTransaction transaction = null, bool buffered = true, string splitOn = "Id", int? commandTimeout = null, CommandType? commandType = null) =>
-            MultiMap<TFirst, TSecond, DontMap, DontMap, DontMap, DontMap, DontMap, TReturn>(cnn, sql, map, param, transaction, buffered, splitOn, commandTimeout, commandType);
-
-        /// <summary>
-        /// Perform a multi-mapping query with 3 input types.
-        /// This returns a single type, combined from the raw types via <paramref name="map"/>.
-        /// </summary>
-        /// <typeparam name="TFirst">The first type in the recordset.</typeparam>
-        /// <typeparam name="TSecond">The second type in the recordset.</typeparam>
-        /// <typeparam name="TThird">The third type in the recordset.</typeparam>
-        /// <typeparam name="TReturn">The combined type to return.</typeparam>
-        /// <param name="cnn">The connection to query on.</param>
-        /// <param name="sql">The SQL to execute for this query.</param>
-        /// <param name="map">The function to map row types to the return type.</param>
-        /// <param name="param">The parameters to use for this query.</param>
-        /// <param name="transaction">The transaction to use for this query.</param>
-        /// <param name="buffered">Whether to buffer the results in memory.</param>
-        /// <param name="splitOn">The field we should split and read the second object from (default: "Id").</param>
-        /// <param name="commandTimeout">Number of seconds before command execution timeout.</param>
-        /// <param name="commandType">Is it a stored proc or a batch?</param>
-        /// <returns>An enumerable of <typeparamref name="TReturn"/>.</returns>
-        public static IEnumerable<TReturn> Query<TFirst, TSecond, TThird, TReturn>(this IDbConnection cnn, string sql, Func<TFirst, TSecond, TThird, TReturn> map, object param = null, IDbTransaction transaction = null, bool buffered = true, string splitOn = "Id", int? commandTimeout = null, CommandType? commandType = null) =>
-            MultiMap<TFirst, TSecond, TThird, DontMap, DontMap, DontMap, DontMap, TReturn>(cnn, sql, map, param, transaction, buffered, splitOn, commandTimeout, commandType);
-
-        /// <summary>
-        /// Perform a multi-mapping query with 4 input types.
-        /// This returns a single type, combined from the raw types via <paramref name="map"/>.
-        /// </summary>
-        /// <typeparam name="TFirst">The first type in the recordset.</typeparam>
-        /// <typeparam name="TSecond">The second type in the recordset.</typeparam>
-        /// <typeparam name="TThird">The third type in the recordset.</typeparam>
-        /// <typeparam name="TFourth">The fourth type in the recordset.</typeparam>
-        /// <typeparam name="TReturn">The combined type to return.</typeparam>
-        /// <param name="cnn">The connection to query on.</param>
-        /// <param name="sql">The SQL to execute for this query.</param>
-        /// <param name="map">The function to map row types to the return type.</param>
-        /// <param name="param">The parameters to use for this query.</param>
-        /// <param name="transaction">The transaction to use for this query.</param>
-        /// <param name="buffered">Whether to buffer the results in memory.</param>
-        /// <param name="splitOn">The field we should split and read the second object from (default: "Id").</param>
-        /// <param name="commandTimeout">Number of seconds before command execution timeout.</param>
-        /// <param name="commandType">Is it a stored proc or a batch?</param>
-        /// <returns>An enumerable of <typeparamref name="TReturn"/>.</returns>
-        public static IEnumerable<TReturn> Query<TFirst, TSecond, TThird, TFourth, TReturn>(this IDbConnection cnn, string sql, Func<TFirst, TSecond, TThird, TFourth, TReturn> map, object param = null, IDbTransaction transaction = null, bool buffered = true, string splitOn = "Id", int? commandTimeout = null, CommandType? commandType = null) =>
-            MultiMap<TFirst, TSecond, TThird, TFourth, DontMap, DontMap, DontMap, TReturn>(cnn, sql, map, param, transaction, buffered, splitOn, commandTimeout, commandType);
-
-        /// <summary>
-        /// Perform a multi-mapping query with 5 input types.
-        /// This returns a single type, combined from the raw types via <paramref name="map"/>.
-        /// </summary>
-        /// <typeparam name="TFirst">The first type in the recordset.</typeparam>
-        /// <typeparam name="TSecond">The second type in the recordset.</typeparam>
-        /// <typeparam name="TThird">The third type in the recordset.</typeparam>
-        /// <typeparam name="TFourth">The fourth type in the recordset.</typeparam>
-        /// <typeparam name="TFifth">The fifth type in the recordset.</typeparam>
-        /// <typeparam name="TReturn">The combined type to return.</typeparam>
-        /// <param name="cnn">The connection to query on.</param>
-        /// <param name="sql">The SQL to execute for this query.</param>
-        /// <param name="map">The function to map row types to the return type.</param>
-        /// <param name="param">The parameters to use for this query.</param>
-        /// <param name="transaction">The transaction to use for this query.</param>
-        /// <param name="buffered">Whether to buffer the results in memory.</param>
-        /// <param name="splitOn">The field we should split and read the second object from (default: "Id").</param>
-        /// <param name="commandTimeout">Number of seconds before command execution timeout.</param>
-        /// <param name="commandType">Is it a stored proc or a batch?</param>
-        /// <returns>An enumerable of <typeparamref name="TReturn"/>.</returns>
-        public static IEnumerable<TReturn> Query<TFirst, TSecond, TThird, TFourth, TFifth, TReturn>(this IDbConnection cnn, string sql, Func<TFirst, TSecond, TThird, TFourth, TFifth, TReturn> map, object param = null, IDbTransaction transaction = null, bool buffered = true, string splitOn = "Id", int? commandTimeout = null, CommandType? commandType = null) =>
-            MultiMap<TFirst, TSecond, TThird, TFourth, TFifth, DontMap, DontMap, TReturn>(cnn, sql, map, param, transaction, buffered, splitOn, commandTimeout, commandType);
-
-        /// <summary>
-        /// Perform a multi-mapping query with 6 input types.
-        /// This returns a single type, combined from the raw types via <paramref name="map"/>.
-        /// </summary>
-        /// <typeparam name="TFirst">The first type in the recordset.</typeparam>
-        /// <typeparam name="TSecond">The second type in the recordset.</typeparam>
-        /// <typeparam name="TThird">The third type in the recordset.</typeparam>
-        /// <typeparam name="TFourth">The fourth type in the recordset.</typeparam>
-        /// <typeparam name="TFifth">The fifth type in the recordset.</typeparam>
-        /// <typeparam name="TSixth">The sixth type in the recordset.</typeparam>
-        /// <typeparam name="TReturn">The combined type to return.</typeparam>
-        /// <param name="cnn">The connection to query on.</param>
-        /// <param name="sql">The SQL to execute for this query.</param>
-        /// <param name="map">The function to map row types to the return type.</param>
-        /// <param name="param">The parameters to use for this query.</param>
-        /// <param name="transaction">The transaction to use for this query.</param>
-        /// <param name="buffered">Whether to buffer the results in memory.</param>
-        /// <param name="splitOn">The field we should split and read the second object from (default: "Id").</param>
-        /// <param name="commandTimeout">Number of seconds before command execution timeout.</param>
-        /// <param name="commandType">Is it a stored proc or a batch?</param>
-        /// <returns>An enumerable of <typeparamref name="TReturn"/>.</returns>
-        public static IEnumerable<TReturn> Query<TFirst, TSecond, TThird, TFourth, TFifth, TSixth, TReturn>(this IDbConnection cnn, string sql, Func<TFirst, TSecond, TThird, TFourth, TFifth, TSixth, TReturn> map, object param = null, IDbTransaction transaction = null, bool buffered = true, string splitOn = "Id", int? commandTimeout = null, CommandType? commandType = null) =>
-            MultiMap<TFirst, TSecond, TThird, TFourth, TFifth, TSixth, DontMap, TReturn>(cnn, sql, map, param, transaction, buffered, splitOn, commandTimeout, commandType);
-
-        /// <summary>
-        /// Perform a multi-mapping query with 7 input types. If you need more types -> use Query with Type[] parameter.
-        /// This returns a single type, combined from the raw types via <paramref name="map"/>.
-        /// </summary>
-        /// <typeparam name="TFirst">The first type in the recordset.</typeparam>
-        /// <typeparam name="TSecond">The second type in the recordset.</typeparam>
-        /// <typeparam name="TThird">The third type in the recordset.</typeparam>
-        /// <typeparam name="TFourth">The fourth type in the recordset.</typeparam>
-        /// <typeparam name="TFifth">The fifth type in the recordset.</typeparam>
-        /// <typeparam name="TSixth">The sixth type in the recordset.</typeparam>
-        /// <typeparam name="TSeventh">The seventh type in the recordset.</typeparam>
-        /// <typeparam name="TReturn">The combined type to return.</typeparam>
-        /// <param name="cnn">The connection to query on.</param>
-        /// <param name="sql">The SQL to execute for this query.</param>
-        /// <param name="map">The function to map row types to the return type.</param>
-        /// <param name="param">The parameters to use for this query.</param>
-        /// <param name="transaction">The transaction to use for this query.</param>
-        /// <param name="buffered">Whether to buffer the results in memory.</param>
-        /// <param name="splitOn">The field we should split and read the second object from (default: "Id").</param>
-        /// <param name="commandTimeout">Number of seconds before command execution timeout.</param>
-        /// <param name="commandType">Is it a stored proc or a batch?</param>
-        /// <returns>An enumerable of <typeparamref name="TReturn"/>.</returns>
-        public static IEnumerable<TReturn> Query<TFirst, TSecond, TThird, TFourth, TFifth, TSixth, TSeventh, TReturn>(this IDbConnection cnn, string sql, Func<TFirst, TSecond, TThird, TFourth, TFifth, TSixth, TSeventh, TReturn> map, object param = null, IDbTransaction transaction = null, bool buffered = true, string splitOn = "Id", int? commandTimeout = null, CommandType? commandType = null) =>
-            MultiMap<TFirst, TSecond, TThird, TFourth, TFifth, TSixth, TSeventh, TReturn>(cnn, sql, map, param, transaction, buffered, splitOn, commandTimeout, commandType);
-
-        /// <summary>
-        /// Perform a multi-mapping query with an arbitrary number of input types.
-        /// This returns a single type, combined from the raw types via <paramref name="map"/>.
-        /// </summary>
-        /// <typeparam name="TReturn">The combined type to return.</typeparam>
-        /// <param name="cnn">The connection to query on.</param>
-        /// <param name="sql">The SQL to execute for this query.</param>
-        /// <param name="types">Array of types in the recordset.</param>
-        /// <param name="map">The function to map row types to the return type.</param>
-        /// <param name="param">The parameters to use for this query.</param>
-        /// <param name="transaction">The transaction to use for this query.</param>
-        /// <param name="buffered">Whether to buffer the results in memory.</param>
-        /// <param name="splitOn">The field we should split and read the second object from (default: "Id").</param>
-        /// <param name="commandTimeout">Number of seconds before command execution timeout.</param>
-        /// <param name="commandType">Is it a stored proc or a batch?</param>
-        /// <returns>An enumerable of <typeparamref name="TReturn"/>.</returns>
-        public static IEnumerable<TReturn> Query<TReturn>(this IDbConnection cnn, string sql, Type[] types, Func<object[], TReturn> map, object param = null, IDbTransaction transaction = null, bool buffered = true, string splitOn = "Id", int? commandTimeout = null, CommandType? commandType = null)
-        {
-            var command = new CommandDefinition(sql, param, transaction, commandTimeout, commandType, buffered ? CommandFlags.Buffered : CommandFlags.None);
-            var results = MultiMapImpl(cnn, command, types, map, splitOn, null, null, true);
-            return buffered ? results.ToList() : results;
-        }
-
-        private static IEnumerable<TReturn> MultiMap<TFirst, TSecond, TThird, TFourth, TFifth, TSixth, TSeventh, TReturn>(
-            this IDbConnection cnn, string sql, Delegate map, object param, IDbTransaction transaction, bool buffered, string splitOn, int? commandTimeout, CommandType? commandType)
-        {
-            var command = new CommandDefinition(sql, param, transaction, commandTimeout, commandType, buffered ? CommandFlags.Buffered : CommandFlags.None);
-            var results = MultiMapImpl<TFirst, TSecond, TThird, TFourth, TFifth, TSixth, TSeventh, TReturn>(cnn, command, map, splitOn, null, null, true);
-            return buffered ? results.ToList() : results;
-        }
-
-        private static IEnumerable<TReturn> MultiMapImpl<TFirst, TSecond, TThird, TFourth, TFifth, TSixth, TSeventh, TReturn>(this IDbConnection cnn, CommandDefinition command, Delegate map, string splitOn, IDataReader reader, Identity identity, bool finalize)
-        {
-            object param = command.Parameters;
-            identity = identity ?? new Identity(command.CommandText, command.CommandType, cnn, typeof(TFirst), param?.GetType(), new[] { typeof(TFirst), typeof(TSecond), typeof(TThird), typeof(TFourth), typeof(TFifth), typeof(TSixth), typeof(TSeventh) });
-            CacheInfo cinfo = GetCacheInfo(identity, param, command.AddToCache);
-
-            IDbCommand ownedCommand = null;
-            IDataReader ownedReader = null;
-
-            bool wasClosed = cnn?.State == ConnectionState.Closed;
-            try
-            {
-                if (reader == null)
-                {
-                    ownedCommand = command.SetupCommand(cnn, cinfo.ParamReader);
-                    if (wasClosed) cnn.Open();
-                    ownedReader = ExecuteReaderWithFlagsFallback(ownedCommand, wasClosed, CommandBehavior.SequentialAccess | CommandBehavior.SingleResult);
-                    reader = ownedReader;
-                }
-                var deserializer = default(DeserializerState);
-                Func<IDataReader, object>[] otherDeserializers;
-
-                int hash = GetColumnHash(reader);
-                if ((deserializer = cinfo.Deserializer).Func == null || (otherDeserializers = cinfo.OtherDeserializers) == null || hash != deserializer.Hash)
-                {
-                    var deserializers = GenerateDeserializers(new[] { typeof(TFirst), typeof(TSecond), typeof(TThird), typeof(TFourth), typeof(TFifth), typeof(TSixth), typeof(TSeventh) }, splitOn, reader);
-                    deserializer = cinfo.Deserializer = new DeserializerState(hash, deserializers[0]);
-                    otherDeserializers = cinfo.OtherDeserializers = deserializers.Skip(1).ToArray();
-                    if (command.AddToCache) SetQueryCache(identity, cinfo);
-                }
-
-                Func<IDataReader, TReturn> mapIt = GenerateMapper<TFirst, TSecond, TThird, TFourth, TFifth, TSixth, TSeventh, TReturn>(deserializer.Func, otherDeserializers, map);
-
-                if (mapIt != null)
-                {
-                    while (reader.Read())
-                    {
-                        yield return mapIt(reader);
-                    }
-                    if (finalize)
-                    {
-                        while (reader.NextResult()) { /* ignore remaining result sets */ }
-                        command.OnCompleted();
-                    }
-                }
-            }
-            finally
-            {
-                try
-                {
-                    ownedReader?.Dispose();
-                }
-                finally
-                {
-                    ownedCommand?.Dispose();
-                    if (wasClosed) cnn.Close();
-                }
-            }
-        }
-
-        private static CommandBehavior GetBehavior(bool close, CommandBehavior @default)
-        {
-            return (close ? (@default | CommandBehavior.CloseConnection) : @default) & Settings.AllowedCommandBehaviors;
-        }
-
-        private static IEnumerable<TReturn> MultiMapImpl<TReturn>(this IDbConnection cnn, CommandDefinition command, Type[] types, Func<object[], TReturn> map, string splitOn, IDataReader reader, Identity identity, bool finalize)
-        {
-            if (types.Length < 1)
-            {
-                throw new ArgumentException("you must provide at least one type to deserialize");
-            }
-
-            object param = command.Parameters;
-            identity = identity ?? new Identity(command.CommandText, command.CommandType, cnn, types[0], param?.GetType(), types);
-            CacheInfo cinfo = GetCacheInfo(identity, param, command.AddToCache);
-
-            IDbCommand ownedCommand = null;
-            IDataReader ownedReader = null;
-
-            bool wasClosed = cnn?.State == ConnectionState.Closed;
-            try
-            {
-                if (reader == null)
-                {
-                    ownedCommand = command.SetupCommand(cnn, cinfo.ParamReader);
-                    if (wasClosed) cnn.Open();
-                    ownedReader = ExecuteReaderWithFlagsFallback(ownedCommand, wasClosed, CommandBehavior.SequentialAccess | CommandBehavior.SingleResult);
-                    reader = ownedReader;
-                }
-                DeserializerState deserializer;
-                Func<IDataReader, object>[] otherDeserializers;
-
-                int hash = GetColumnHash(reader);
-                if ((deserializer = cinfo.Deserializer).Func == null || (otherDeserializers = cinfo.OtherDeserializers) == null || hash != deserializer.Hash)
-                {
-                    var deserializers = GenerateDeserializers(types, splitOn, reader);
-                    deserializer = cinfo.Deserializer = new DeserializerState(hash, deserializers[0]);
-                    otherDeserializers = cinfo.OtherDeserializers = deserializers.Skip(1).ToArray();
-                    SetQueryCache(identity, cinfo);
-                }
-
-                Func<IDataReader, TReturn> mapIt = GenerateMapper(types.Length, deserializer.Func, otherDeserializers, map);
-
-                if (mapIt != null)
-                {
-                    while (reader.Read())
-                    {
-                        yield return mapIt(reader);
-                    }
-                    if (finalize)
-                    {
-                        while (reader.NextResult()) { /* ignore subsequent result sets */ }
-                        command.OnCompleted();
-                    }
-                }
-            }
-            finally
-            {
-                try
-                {
-                    ownedReader?.Dispose();
-                }
-                finally
-                {
-                    ownedCommand?.Dispose();
-                    if (wasClosed) cnn.Close();
-                }
-            }
-        }
-
-        private static Func<IDataReader, TReturn> GenerateMapper<TFirst, TSecond, TThird, TFourth, TFifth, TSixth, TSeventh, TReturn>(Func<IDataReader, object> deserializer, Func<IDataReader, object>[] otherDeserializers, object map)
-        {
-            switch (otherDeserializers.Length)
-            {
-                case 1:
-                    return r => ((Func<TFirst, TSecond, TReturn>)map)((TFirst)deserializer(r), (TSecond)otherDeserializers[0](r));
-                case 2:
-                    return r => ((Func<TFirst, TSecond, TThird, TReturn>)map)((TFirst)deserializer(r), (TSecond)otherDeserializers[0](r), (TThird)otherDeserializers[1](r));
-                case 3:
-                    return r => ((Func<TFirst, TSecond, TThird, TFourth, TReturn>)map)((TFirst)deserializer(r), (TSecond)otherDeserializers[0](r), (TThird)otherDeserializers[1](r), (TFourth)otherDeserializers[2](r));
-                case 4:
-                    return r => ((Func<TFirst, TSecond, TThird, TFourth, TFifth, TReturn>)map)((TFirst)deserializer(r), (TSecond)otherDeserializers[0](r), (TThird)otherDeserializers[1](r), (TFourth)otherDeserializers[2](r), (TFifth)otherDeserializers[3](r));
-                case 5:
-                    return r => ((Func<TFirst, TSecond, TThird, TFourth, TFifth, TSixth, TReturn>)map)((TFirst)deserializer(r), (TSecond)otherDeserializers[0](r), (TThird)otherDeserializers[1](r), (TFourth)otherDeserializers[2](r), (TFifth)otherDeserializers[3](r), (TSixth)otherDeserializers[4](r));
-                case 6:
-                    return r => ((Func<TFirst, TSecond, TThird, TFourth, TFifth, TSixth, TSeventh, TReturn>)map)((TFirst)deserializer(r), (TSecond)otherDeserializers[0](r), (TThird)otherDeserializers[1](r), (TFourth)otherDeserializers[2](r), (TFifth)otherDeserializers[3](r), (TSixth)otherDeserializers[4](r), (TSeventh)otherDeserializers[5](r));
-                default:
-                    throw new NotSupportedException();
-            }
-        }
-
-        private static Func<IDataReader, TReturn> GenerateMapper<TReturn>(int length, Func<IDataReader, object> deserializer, Func<IDataReader, object>[] otherDeserializers, Func<object[], TReturn> map)
-        {
-            return r =>
-            {
-                var objects = new object[length];
-                objects[0] = deserializer(r);
-
-                for (var i = 1; i < length; ++i)
-                {
-                    objects[i] = otherDeserializers[i - 1](r);
-                }
-
-                return map(objects);
-            };
-        }
-
-        private static Func<IDataReader, object>[] GenerateDeserializers(Type[] types, string splitOn, IDataReader reader)
-        {
-            var deserializers = new List<Func<IDataReader, object>>();
-            var splits = splitOn.Split(',').Select(s => s.Trim()).ToArray();
-            bool isMultiSplit = splits.Length > 1;
-            if (types[0] == typeof(object))
-            {
-                // we go left to right for dynamic multi-mapping so that the madness of TestMultiMappingVariations
-                // is supported
-                bool first = true;
-                int currentPos = 0;
-                int splitIdx = 0;
-                string currentSplit = splits[splitIdx];
-                foreach (var type in types)
-                {
-                    if (type == typeof(DontMap))
-                    {
-                        break;
-                    }
-
-                    int splitPoint = GetNextSplitDynamic(currentPos, currentSplit, reader);
-                    if (isMultiSplit && splitIdx < splits.Length - 1)
-                    {
-                        currentSplit = splits[++splitIdx];
-                    }
-                    deserializers.Add(GetDeserializer(type, reader, currentPos, splitPoint - currentPos, !first));
-                    currentPos = splitPoint;
-                    first = false;
-                }
-            }
-            else
-            {
-                // in this we go right to left through the data reader in order to cope with properties that are
-                // named the same as a subsequent primary key that we split on
-                int currentPos = reader.FieldCount;
-                int splitIdx = splits.Length - 1;
-                var currentSplit = splits[splitIdx];
-                for (var typeIdx = types.Length - 1; typeIdx >= 0; --typeIdx)
-                {
-                    var type = types[typeIdx];
-                    if (type == typeof(DontMap))
-                    {
-                        continue;
-                    }
-
-                    int splitPoint = 0;
-                    if (typeIdx > 0)
-                    {
-                        splitPoint = GetNextSplit(currentPos, currentSplit, reader);
-                        if (isMultiSplit && splitIdx > 0)
-                        {
-                            currentSplit = splits[--splitIdx];
-                        }
-                    }
-
-                    deserializers.Add(GetDeserializer(type, reader, splitPoint, currentPos - splitPoint, typeIdx > 0));
-                    currentPos = splitPoint;
-                }
-
-                deserializers.Reverse();
-            }
-
-            return deserializers.ToArray();
-        }
-
-        private static int GetNextSplitDynamic(int startIdx, string splitOn, IDataReader reader)
-        {
-            if (startIdx == reader.FieldCount)
-            {
-                throw MultiMapException(reader);
-            }
-
-            if (splitOn == "*")
-            {
-                return ++startIdx;
-            }
-
-            for (var i = startIdx + 1; i < reader.FieldCount; ++i)
-            {
-                if (string.Equals(splitOn, reader.GetName(i), StringComparison.OrdinalIgnoreCase))
-                {
-                    return i;
-                }
-            }
-
-            return reader.FieldCount;
-        }
-
-        private static int GetNextSplit(int startIdx, string splitOn, IDataReader reader)
-        {
-            if (splitOn == "*")
-            {
-                return --startIdx;
-            }
-
-            for (var i = startIdx - 1; i > 0; --i)
-            {
-                if (string.Equals(splitOn, reader.GetName(i), StringComparison.OrdinalIgnoreCase))
-                {
-                    return i;
-                }
-            }
-
-            throw MultiMapException(reader);
-        }
-
-        private static CacheInfo GetCacheInfo(Identity identity, object exampleParameters, bool addToCache)
-        {
-            if (!TryGetQueryCache(identity, out CacheInfo info))
-            {
-                if (GetMultiExec(exampleParameters) != null)
-                {
-                    throw new InvalidOperationException("An enumerable sequence of parameters (arrays, lists, etc) is not allowed in this context");
-                }
-                info = new CacheInfo();
-                if (identity.parametersType != null)
-                {
-                    Action<IDbCommand, object> reader;
-                    if (exampleParameters is IDynamicParameters)
-                    {
-                        reader = (cmd, obj) => ((IDynamicParameters)obj).AddParameters(cmd, identity);
-                    }
-                    else if (exampleParameters is IEnumerable<KeyValuePair<string, object>>)
-                    {
-                        reader = (cmd, obj) =>
-                        {
-                            IDynamicParameters mapped = new DynamicParameters(obj);
-                            mapped.AddParameters(cmd, identity);
-                        };
-                    }
-                    else
-                    {
-                        var literals = GetLiteralTokens(identity.sql);
-                        reader = CreateParamInfoGenerator(identity, false, true, literals);
-                    }
-                    if ((identity.commandType == null || identity.commandType == CommandType.Text) && ShouldPassByPosition(identity.sql))
-                    {
-                        var tail = reader;
-                        reader = (cmd, obj) =>
-                        {
-                            tail(cmd, obj);
-                            PassByPosition(cmd);
-                        };
-                    }
-                    info.ParamReader = reader;
-                }
-                if (addToCache) SetQueryCache(identity, info);
-            }
-            return info;
-        }
-
-        private static bool ShouldPassByPosition(string sql)
-        {
-            return sql?.IndexOf('?') >= 0 && pseudoPositional.IsMatch(sql);
-        }
-
-        private static void PassByPosition(IDbCommand cmd)
-        {
-            if (cmd.Parameters.Count == 0) return;
-
-            Dictionary<string, IDbDataParameter> parameters = new Dictionary<string, IDbDataParameter>(StringComparer.Ordinal);
-
-            foreach (IDbDataParameter param in cmd.Parameters)
-            {
-                if (!string.IsNullOrEmpty(param.ParameterName)) parameters[param.ParameterName] = param;
-            }
-            HashSet<string> consumed = new HashSet<string>(StringComparer.Ordinal);
-            bool firstMatch = true;
-            cmd.CommandText = pseudoPositional.Replace(cmd.CommandText, match =>
-            {
-                string key = match.Groups[1].Value;
-                if (!consumed.Add(key))
-                {
-                    throw new InvalidOperationException("When passing parameters by position, each parameter can only be referenced once");
-                }
-                else if (parameters.TryGetValue(key, out IDbDataParameter param))
-                {
-                    if (firstMatch)
-                    {
-                        firstMatch = false;
-                        cmd.Parameters.Clear(); // only clear if we are pretty positive that we've found this pattern successfully
-                    }
-                    // if found, return the anonymous token "?"
-                    cmd.Parameters.Add(param);
-                    parameters.Remove(key);
-                    consumed.Add(key);
-                    return "?";
-                }
-                else
-                {
-                    // otherwise, leave alone for simple debugging
-                    return match.Value;
-                }
-            });
-        }
-
-        private static Func<IDataReader, object> GetDeserializer(Type type, IDataReader reader, int startBound, int length, bool returnNullIfFirstMissing)
-        {
-            // dynamic is passed in as Object ... by c# design
-            if (type == typeof(object) || type == typeof(DapperRow))
-            {
-                return GetDapperRowDeserializer(reader, startBound, length, returnNullIfFirstMissing);
-            }
-            Type underlyingType = null;
-            if (!(typeMap.ContainsKey(type) || type.IsEnum || type.FullName == LinqBinary
-                || (type.IsValueType && (underlyingType = Nullable.GetUnderlyingType(type)) != null && underlyingType.IsEnum)))
-            {
-                if (typeHandlers.TryGetValue(type, out ITypeHandler handler))
-                {
-                    return GetHandlerDeserializer(handler, type, startBound);
-                }
-                return GetTypeDeserializer(type, reader, startBound, length, returnNullIfFirstMissing);
-            }
-            return GetStructDeserializer(type, underlyingType ?? type, startBound);
-        }
-
-        private static Func<IDataReader, object> GetHandlerDeserializer(ITypeHandler handler, Type type, int startBound)
-        {
-            return reader => handler.Parse(type, reader.GetValue(startBound));
-        }
-
-        private static Exception MultiMapException(IDataRecord reader)
-        {
-            bool hasFields = false;
-            try { hasFields = reader != null && reader.FieldCount != 0; }
-            catch { /* don't throw when trying to throw */ }
-            if (hasFields)
-                return new ArgumentException("When using the multi-mapping APIs ensure you set the splitOn param if you have keys other than Id", "splitOn");
-            else
-                return new InvalidOperationException("No columns were selected");
-        }
-
-        internal static Func<IDataReader, object> GetDapperRowDeserializer(IDataRecord reader, int startBound, int length, bool returnNullIfFirstMissing)
-        {
-            var fieldCount = reader.FieldCount;
-            if (length == -1)
-            {
-                length = fieldCount - startBound;
-            }
-
-            if (fieldCount <= startBound)
-            {
-                throw MultiMapException(reader);
-            }
-
-            var effectiveFieldCount = Math.Min(fieldCount - startBound, length);
-
-            DapperTable table = null;
-
-            return
-                r =>
-                {
-                    if (table == null)
-                    {
-                        string[] names = new string[effectiveFieldCount];
-                        for (int i = 0; i < effectiveFieldCount; i++)
-                        {
-                            names[i] = r.GetName(i + startBound);
-                        }
-                        table = new DapperTable(names);
-                    }
-
-                    var values = new object[effectiveFieldCount];
-
-                    if (returnNullIfFirstMissing)
-                    {
-                        values[0] = r.GetValue(startBound);
-                        if (values[0] is DBNull)
-                        {
-                            return null;
-                        }
-                    }
-
-                    if (startBound == 0)
-                    {
-                        for (int i = 0; i < values.Length; i++)
-                        {
-                            object val = r.GetValue(i);
-                            values[i] = val is DBNull ? null : val;
-                        }
-                    }
-                    else
-                    {
-                        var begin = returnNullIfFirstMissing ? 1 : 0;
-                        for (var iter = begin; iter < effectiveFieldCount; ++iter)
-                        {
-                            object obj = r.GetValue(iter + startBound);
-                            values[iter] = obj is DBNull ? null : obj;
-                        }
-                    }
-                    return new DapperRow(table, values);
-                };
-        }
-        /// <summary>
-        /// Internal use only.
-        /// </summary>
-        /// <param name="value">The object to convert to a character.</param>
-        [Browsable(false)]
-        [EditorBrowsable(EditorBrowsableState.Never)]
-        [Obsolete(ObsoleteInternalUsageOnly, false)]
-        public static char ReadChar(object value)
-        {
-            if (value == null || value is DBNull) throw new ArgumentNullException(nameof(value));
-            var s = value as string;
-            if (s == null || s.Length != 1) throw new ArgumentException("A single-character was expected", nameof(value));
-            return s[0];
-        }
-
-        /// <summary>
-        /// Internal use only.
-        /// </summary>
-        /// <param name="value">The object to convert to a character.</param>
-        [Browsable(false)]
-        [EditorBrowsable(EditorBrowsableState.Never)]
-        [Obsolete(ObsoleteInternalUsageOnly, false)]
-        public static char? ReadNullableChar(object value)
-        {
-            if (value == null || value is DBNull) return null;
-            var s = value as string;
-            if (s == null || s.Length != 1) throw new ArgumentException("A single-character was expected", nameof(value));
-            return s[0];
-        }
-
-        /// <summary>
-        /// Internal use only.
-        /// </summary>
-        /// <param name="parameters">The parameter collection to search in.</param>
-        /// <param name="command">The command for this fetch.</param>
-        /// <param name="name">The name of the parameter to get.</param>
-        [Browsable(false)]
-        [EditorBrowsable(EditorBrowsableState.Never)]
-        [Obsolete(ObsoleteInternalUsageOnly, true)]
-        public static IDbDataParameter FindOrAddParameter(IDataParameterCollection parameters, IDbCommand command, string name)
-        {
-            IDbDataParameter result;
-            if (parameters.Contains(name))
-            {
-                result = (IDbDataParameter)parameters[name];
-            }
-            else
-            {
-                result = command.CreateParameter();
-                result.ParameterName = name;
-                parameters.Add(result);
-            }
-            return result;
-        }
-
-        internal static int GetListPaddingExtraCount(int count)
-        {
-            switch (count)
-            {
-                case 0:
-                case 1:
-                case 2:
-                case 3:
-                case 4:
-                case 5:
-                    return 0; // no padding
-            }
-            if (count < 0) return 0;
-
-            int padFactor;
-            if (count <= 150) padFactor = 10;
-            else if (count <= 750) padFactor = 50;
-            else if (count <= 2000) padFactor = 100; // note: max param count for SQL Server
-            else if (count <= 2070) padFactor = 10; // try not to over-pad as we approach that limit
-            else if (count <= 2100) return 0; // just don't pad between 2070 and 2100, to minimize the crazy
-            else padFactor = 200; // above that, all bets are off!
-
-            // if we have 17, factor = 10; 17 % 10 = 7, we need 3 more
-            int intoBlock = count % padFactor;
-            return intoBlock == 0 ? 0 : (padFactor - intoBlock);
-        }
-
-        private static string GetInListRegex(string name, bool byPosition) => byPosition
-            ? (@"(\?)" + Regex.Escape(name) + @"\?(?!\w)(\s+(?i)unknown(?-i))?")
-            : ("([?@:]" + Regex.Escape(name) + @")(?!\w)(\s+(?i)unknown(?-i))?");
-
-        /// <summary>
-        /// Internal use only.
-        /// </summary>
-        /// <param name="command">The command to pack parameters for.</param>
-        /// <param name="namePrefix">The name prefix for these parameters.</param>
-        /// <param name="value">The parameter value can be an <see cref="IEnumerable{T}"/></param>
-        [Browsable(false)]
-        [EditorBrowsable(EditorBrowsableState.Never)]
-        [Obsolete(ObsoleteInternalUsageOnly, false)]
-        public static void PackListParameters(IDbCommand command, string namePrefix, object value)
-        {
-            // initially we tried TVP, however it performs quite poorly.
-            // keep in mind SQL support up to 2000 params easily in sp_executesql, needing more is rare
-
-            if (FeatureSupport.Get(command.Connection).Arrays)
-            {
-                var arrayParm = command.CreateParameter();
-                arrayParm.Value = SanitizeParameterValue(value);
-                arrayParm.ParameterName = namePrefix;
-                command.Parameters.Add(arrayParm);
-            }
-            else
-            {
-                bool byPosition = ShouldPassByPosition(command.CommandText);
-                var list = value as IEnumerable;
-                var count = 0;
-                bool isString = value is IEnumerable<string>;
-                bool isDbString = value is IEnumerable<DbString>;
-                DbType dbType = 0;
-
-                int splitAt = SqlMapper.Settings.InListStringSplitCount;
-                bool viaSplit = splitAt >= 0
-                    && TryStringSplit(ref list, splitAt, namePrefix, command, byPosition);
-
-                if (list != null && !viaSplit)
-                {
-                    object lastValue = null;
-                    foreach (var item in list)
-                    {
-                        if (++count == 1) // first item: fetch some type info
-                        {
-                            if (item == null)
-                            {
-                                throw new NotSupportedException("The first item in a list-expansion cannot be null");
-                            }
-                            if (!isDbString)
-                            {
-                                dbType = LookupDbType(item.GetType(), "", true, out ITypeHandler handler);
-                            }
-                        }
-                        var nextName = namePrefix + count.ToString();
-                        if (isDbString && item is DbString)
-                        {
-                            var str = item as DbString;
-                            str.AddParameter(command, nextName);
-                        }
-                        else
-                        {
-                            var listParam = command.CreateParameter();
-                            listParam.ParameterName = nextName;
-                            if (isString)
-                            {
-                                listParam.Size = DbString.DefaultLength;
-                                if (item != null && ((string)item).Length > DbString.DefaultLength)
-                                {
-                                    listParam.Size = -1;
-                                }
-                            }
-
-                            var tmp = listParam.Value = SanitizeParameterValue(item);
-                            if (tmp != null && !(tmp is DBNull))
-                                lastValue = tmp; // only interested in non-trivial values for padding
-
-                            if (listParam.DbType != dbType)
-                            {
-                                listParam.DbType = dbType;
-                            }
-                            command.Parameters.Add(listParam);
-                        }
-                    }
-                    if (Settings.PadListExpansions && !isDbString && lastValue != null)
-                    {
-                        int padCount = GetListPaddingExtraCount(count);
-                        for (int i = 0; i < padCount; i++)
-                        {
-                            count++;
-                            var padParam = command.CreateParameter();
-                            padParam.ParameterName = namePrefix + count.ToString();
-                            if (isString) padParam.Size = DbString.DefaultLength;
-                            padParam.DbType = dbType;
-                            padParam.Value = lastValue;
-                            command.Parameters.Add(padParam);
-                        }
-                    }
-                }
-
-                if (viaSplit)
-                {
-                    // already done
-                }
-                else
-                {
-                    var regexIncludingUnknown = GetInListRegex(namePrefix, byPosition);
-                    if (count == 0)
-                    {
-                        command.CommandText = Regex.Replace(command.CommandText, regexIncludingUnknown, match =>
-                        {
-                            var variableName = match.Groups[1].Value;
-                            if (match.Groups[2].Success)
-                            {
-                                // looks like an optimize hint; leave it alone!
-                                return match.Value;
-                            }
-                            else
-                            {
-                                return "(SELECT " + variableName + " WHERE 1 = 0)";
-                            }
-                        }, RegexOptions.IgnoreCase | RegexOptions.Multiline | RegexOptions.CultureInvariant);
-                        var dummyParam = command.CreateParameter();
-                        dummyParam.ParameterName = namePrefix;
-                        dummyParam.Value = DBNull.Value;
-                        command.Parameters.Add(dummyParam);
-                    }
-                    else
-                    {
-                        command.CommandText = Regex.Replace(command.CommandText, regexIncludingUnknown, match =>
-                        {
-                            var variableName = match.Groups[1].Value;
-                            if (match.Groups[2].Success)
-                            {
-                                // looks like an optimize hint; expand it
-                                var suffix = match.Groups[2].Value;
-
-                                var sb = GetStringBuilder().Append(variableName).Append(1).Append(suffix);
-                                for (int i = 2; i <= count; i++)
-                                {
-                                    sb.Append(',').Append(variableName).Append(i).Append(suffix);
-                                }
-                                return sb.__ToStringRecycle();
-                            }
-                            else
-                            {
-                                var sb = GetStringBuilder().Append('(').Append(variableName);
-                                if (!byPosition) sb.Append(1); else sb.Append(namePrefix).Append(1).Append(variableName);
-                                for (int i = 2; i <= count; i++)
-                                {
-                                    sb.Append(',').Append(variableName);
-                                    if (!byPosition) sb.Append(i); else sb.Append(namePrefix).Append(i).Append(variableName);
-                                }
-                                return sb.Append(')').__ToStringRecycle();
-                            }
-                        }, RegexOptions.IgnoreCase | RegexOptions.Multiline | RegexOptions.CultureInvariant);
-                    }
-                }
-            }
-        }
-
-        private static bool TryStringSplit(ref IEnumerable list, int splitAt, string namePrefix, IDbCommand command, bool byPosition)
-        {
-            if (list == null || splitAt < 0) return false;
-            switch (list)
-            {
-                case IEnumerable<int> l:
-                    return TryStringSplit(ref l, splitAt, namePrefix, command, "int", byPosition, (sb, i) => sb.Append(i.ToString(CultureInfo.InvariantCulture)));
-                case IEnumerable<long> l:
-                    return TryStringSplit(ref l, splitAt, namePrefix, command, "bigint", byPosition, (sb, i) => sb.Append(i.ToString(CultureInfo.InvariantCulture)));
-                case IEnumerable<short> l:
-                    return TryStringSplit(ref l, splitAt, namePrefix, command, "smallint", byPosition, (sb, i) => sb.Append(i.ToString(CultureInfo.InvariantCulture)));
-                case IEnumerable<byte> l:
-                    return TryStringSplit(ref l, splitAt, namePrefix, command, "tinyint", byPosition, (sb, i) => sb.Append(i.ToString(CultureInfo.InvariantCulture)));
-            }
-            return false;
-        }
-
-        private static bool TryStringSplit<T>(ref IEnumerable<T> list, int splitAt, string namePrefix, IDbCommand command, string colType, bool byPosition,
-            Action<StringBuilder, T> append)
-        {
-            var typed = list as ICollection<T>;
-            if (typed == null)
-            {
-                typed = list.ToList();
-                list = typed; // because we still need to be able to iterate it, even if we fail here
-            }
-            if (typed.Count < splitAt) return false;
-
-            string varName = null;
-            var regexIncludingUnknown = GetInListRegex(namePrefix, byPosition);
-            var sql = Regex.Replace(command.CommandText, regexIncludingUnknown, match =>
-            {
-                var variableName = match.Groups[1].Value;
-                if (match.Groups[2].Success)
-                {
-                    // looks like an optimize hint; leave it alone!
-                    return match.Value;
-                }
-                else
-                {
-                    varName = variableName;
-                    return "(select cast([value] as " + colType + ") from string_split(" + variableName + ",','))";
-                }
-            }, RegexOptions.IgnoreCase | RegexOptions.Multiline | RegexOptions.CultureInvariant);
-            if (varName == null) return false; // couldn't resolve the var!
-
-            command.CommandText = sql;
-            var concatenatedParam = command.CreateParameter();
-            concatenatedParam.ParameterName = namePrefix;
-            concatenatedParam.DbType = DbType.AnsiString;
-            concatenatedParam.Size = -1;
-            string val;
-            using (var iter = typed.GetEnumerator())
-            {
-                if (iter.MoveNext())
-                {
-                    var sb = GetStringBuilder();
-                    append(sb, iter.Current);
-                    while (iter.MoveNext())
-                    {
-                        append(sb.Append(','), iter.Current);
-                    }
-                    val = sb.ToString();
-                }
-                else
-                {
-                    val = "";
-                }
-            }
-            concatenatedParam.Value = val;
-            command.Parameters.Add(concatenatedParam);
-            return true;
-        }
-
-        /// <summary>
-        /// OBSOLETE: For internal usage only. Sanitizes the paramter value with proper type casting.
-        /// </summary>
-        /// <param name="value">The value to sanitize.</param>
-        [Obsolete(ObsoleteInternalUsageOnly, false)]
-        public static object SanitizeParameterValue(object value)
-        {
-            if (value == null) return DBNull.Value;
-            if (value is Enum)
-            {
-                TypeCode typeCode;
-                if (value is IConvertible)
-                {
-                    typeCode = ((IConvertible)value).GetTypeCode();
-                }
-                else
-                {
-                    typeCode = Type.GetTypeCode(Enum.GetUnderlyingType(value.GetType()));
-                }
-                switch (typeCode)
-                {
-                    case TypeCode.Byte: return (byte)value;
-                    case TypeCode.SByte: return (sbyte)value;
-                    case TypeCode.Int16: return (short)value;
-                    case TypeCode.Int32: return (int)value;
-                    case TypeCode.Int64: return (long)value;
-                    case TypeCode.UInt16: return (ushort)value;
-                    case TypeCode.UInt32: return (uint)value;
-                    case TypeCode.UInt64: return (ulong)value;
-                }
-            }
-            return value;
-        }
-
-        private static IEnumerable<PropertyInfo> FilterParameters(IEnumerable<PropertyInfo> parameters, string sql)
-        {
-            var list = new List<PropertyInfo>(16);
-            foreach (var p in parameters)
-            {
-                if (Regex.IsMatch(sql, @"[?@:]" + p.Name + @"([^\p{L}\p{N}_]+|$)", RegexOptions.IgnoreCase | RegexOptions.Multiline | RegexOptions.CultureInvariant))
-                    list.Add(p);
-            }
-            return list;
-        }
-
-        // look for ? / @ / : *by itself*
-        private static readonly Regex smellsLikeOleDb = new Regex(@"(?<![\p{L}\p{N}@_])[?@:](?![\p{L}\p{N}@_])", RegexOptions.IgnoreCase | RegexOptions.Multiline | RegexOptions.CultureInvariant | RegexOptions.Compiled),
-            literalTokens = new Regex(@"(?<![\p{L}\p{N}_])\{=([\p{L}\p{N}_]+)\}", RegexOptions.IgnoreCase | RegexOptions.Multiline | RegexOptions.CultureInvariant | RegexOptions.Compiled),
-            pseudoPositional = new Regex(@"\?([\p{L}_][\p{L}\p{N}_]*)\?", RegexOptions.IgnoreCase | RegexOptions.CultureInvariant | RegexOptions.Compiled);
-
-        /// <summary>
-        /// Replace all literal tokens with their text form.
-        /// </summary>
-        /// <param name="parameters">The parameter lookup to do replacements with.</param>
-        /// <param name="command">The command to repalce parameters in.</param>
-        public static void ReplaceLiterals(this IParameterLookup parameters, IDbCommand command)
-        {
-            var tokens = GetLiteralTokens(command.CommandText);
-            if (tokens.Count != 0) ReplaceLiterals(parameters, command, tokens);
-        }
-
-        internal static readonly MethodInfo format = typeof(SqlMapper).GetMethod("Format", BindingFlags.Public | BindingFlags.Static);
-
-        /// <summary>
-        /// Convert numeric values to their string form for SQL literal purposes.
-        /// </summary>
-        /// <param name="value">The value to get a string for.</param>
-        [Obsolete(ObsoleteInternalUsageOnly)]
-        public static string Format(object value)
-        {
-            if (value == null)
-            {
-                return "null";
-            }
-            else
-            {
-                switch (Type.GetTypeCode(value.GetType()))
-                {
-                    case TypeCode.DBNull:
-                        return "null";
-                    case TypeCode.Boolean:
-                        return ((bool)value) ? "1" : "0";
-                    case TypeCode.Byte:
-                        return ((byte)value).ToString(CultureInfo.InvariantCulture);
-                    case TypeCode.SByte:
-                        return ((sbyte)value).ToString(CultureInfo.InvariantCulture);
-                    case TypeCode.UInt16:
-                        return ((ushort)value).ToString(CultureInfo.InvariantCulture);
-                    case TypeCode.Int16:
-                        return ((short)value).ToString(CultureInfo.InvariantCulture);
-                    case TypeCode.UInt32:
-                        return ((uint)value).ToString(CultureInfo.InvariantCulture);
-                    case TypeCode.Int32:
-                        return ((int)value).ToString(CultureInfo.InvariantCulture);
-                    case TypeCode.UInt64:
-                        return ((ulong)value).ToString(CultureInfo.InvariantCulture);
-                    case TypeCode.Int64:
-                        return ((long)value).ToString(CultureInfo.InvariantCulture);
-                    case TypeCode.Single:
-                        return ((float)value).ToString(CultureInfo.InvariantCulture);
-                    case TypeCode.Double:
-                        return ((double)value).ToString(CultureInfo.InvariantCulture);
-                    case TypeCode.Decimal:
-                        return ((decimal)value).ToString(CultureInfo.InvariantCulture);
-                    default:
-                        var multiExec = GetMultiExec(value);
-                        if (multiExec != null)
-                        {
-                            StringBuilder sb = null;
-                            bool first = true;
-                            foreach (object subval in multiExec)
-                            {
-                                if (first)
-                                {
-                                    sb = GetStringBuilder().Append('(');
-                                    first = false;
-                                }
-                                else
-                                {
-                                    sb.Append(',');
-                                }
-                                sb.Append(Format(subval));
-                            }
-                            if (first)
-                            {
-                                return "(select null where 1=0)";
-                            }
-                            else
-                            {
-                                return sb.Append(')').__ToStringRecycle();
-                            }
-                        }
-                        throw new NotSupportedException($"The type '{value.GetType().Name}' is not supported for SQL literals.");
-                }
-            }
-        }
-
-        internal static void ReplaceLiterals(IParameterLookup parameters, IDbCommand command, IList<LiteralToken> tokens)
-        {
-            var sql = command.CommandText;
-            foreach (var token in tokens)
-            {
-                object value = parameters[token.Member];
-#pragma warning disable 0618
-                string text = Format(value);
-#pragma warning restore 0618
-                sql = sql.Replace(token.Token, text);
-            }
-            command.CommandText = sql;
-        }
-
-        internal static IList<LiteralToken> GetLiteralTokens(string sql)
-        {
-            if (string.IsNullOrEmpty(sql)) return LiteralToken.None;
-            if (!literalTokens.IsMatch(sql)) return LiteralToken.None;
-
-            var matches = literalTokens.Matches(sql);
-            var found = new HashSet<string>(StringComparer.Ordinal);
-            List<LiteralToken> list = new List<LiteralToken>(matches.Count);
-            foreach (Match match in matches)
-            {
-                string token = match.Value;
-                if (found.Add(match.Value))
-                {
-                    list.Add(new LiteralToken(token, match.Groups[1].Value));
-                }
-            }
-            return list.Count == 0 ? LiteralToken.None : list;
-        }
-
-        /// <summary>
-        /// Internal use only.
-        /// </summary>
-        /// <param name="identity">The identity of the generator.</param>
-        /// <param name="checkForDuplicates">Whether to check for duplicates.</param>
-        /// <param name="removeUnused">Whether to remove unused parameters.</param>
-        public static Action<IDbCommand, object> CreateParamInfoGenerator(Identity identity, bool checkForDuplicates, bool removeUnused) =>
-            CreateParamInfoGenerator(identity, checkForDuplicates, removeUnused, GetLiteralTokens(identity.sql));
-
-        private static bool IsValueTuple(Type type) => type?.IsValueType == true && type.FullName.StartsWith("System.ValueTuple`", StringComparison.Ordinal);
-
-        internal static Action<IDbCommand, object> CreateParamInfoGenerator(Identity identity, bool checkForDuplicates, bool removeUnused, IList<LiteralToken> literals)
-        {
-            Type type = identity.parametersType;
-
-            if (IsValueTuple(type))
-            {
-                throw new NotSupportedException("ValueTuple should not be used for parameters - the language-level names are not available to use as parameter names, and it adds unnecessary boxing");
-            }
-
-            bool filterParams = false;
-            if (removeUnused && identity.commandType.GetValueOrDefault(CommandType.Text) == CommandType.Text)
-            {
-                filterParams = !smellsLikeOleDb.IsMatch(identity.sql);
-            }
-            var dm = new DynamicMethod("ParamInfo" + Guid.NewGuid().ToString(), null, new[] { typeof(IDbCommand), typeof(object) }, type, true);
-
-            var il = dm.GetILGenerator();
-
-<<<<<<< HEAD
-            bool isStruct = type.IsValueType;
-            bool haveInt32Arg1 = false;
-=======
-            bool isStruct = type.IsValueType();
-            var sizeLocal = (LocalBuilder)null;
->>>>>>> 4eeb632f
-            il.Emit(OpCodes.Ldarg_1); // stack is now [untyped-param]
-
-            LocalBuilder typedParameterLocal;
-            if (isStruct)
-            {
-                typedParameterLocal = il.DeclareLocal(type.MakeByRefType()); // note: ref-local
-                il.Emit(OpCodes.Unbox, type); // stack is now [typed-param]
-            }
-            else
-            {
-                typedParameterLocal = il.DeclareLocal(type);
-                il.Emit(OpCodes.Castclass, type); // stack is now [typed-param]
-            }
-            il.Emit(OpCodes.Stloc, typedParameterLocal); // stack is now empty
-
-            il.Emit(OpCodes.Ldarg_0); // stack is now [command]
-            il.EmitCall(OpCodes.Callvirt, typeof(IDbCommand).GetProperty(nameof(IDbCommand.Parameters)).GetGetMethod(), null); // stack is now [parameters]
-
-            var allTypeProps = type.GetProperties();
-            var propsList = new List<PropertyInfo>(allTypeProps.Length);
-            for (int i = 0; i < allTypeProps.Length; ++i)
-            {
-                var p = allTypeProps[i];
-                if (p.GetIndexParameters().Length == 0)
-                    propsList.Add(p);
-            }
-
-            var ctors = type.GetConstructors();
-            ParameterInfo[] ctorParams;
-            IEnumerable<PropertyInfo> props = null;
-            // try to detect tuple patterns, e.g. anon-types, and use that to choose the order
-            // otherwise: alphabetical
-            if (ctors.Length == 1 && propsList.Count == (ctorParams = ctors[0].GetParameters()).Length)
-            {
-                // check if reflection was kind enough to put everything in the right order for us
-                bool ok = true;
-                for (int i = 0; i < propsList.Count; i++)
-                {
-                    if (!string.Equals(propsList[i].Name, ctorParams[i].Name, StringComparison.OrdinalIgnoreCase))
-                    {
-                        ok = false;
-                        break;
-                    }
-                }
-                if (ok)
-                {
-                    // pre-sorted; the reflection gods have smiled upon us
-                    props = propsList;
-                }
-                else
-                { // might still all be accounted for; check the hard way
-                    var positionByName = new Dictionary<string, int>(StringComparer.OrdinalIgnoreCase);
-                    foreach (var param in ctorParams)
-                    {
-                        positionByName[param.Name] = param.Position;
-                    }
-                    if (positionByName.Count == propsList.Count)
-                    {
-                        int[] positions = new int[propsList.Count];
-                        ok = true;
-                        for (int i = 0; i < propsList.Count; i++)
-                        {
-                            if (!positionByName.TryGetValue(propsList[i].Name, out int pos))
-                            {
-                                ok = false;
-                                break;
-                            }
-                            positions[i] = pos;
-                        }
-                        if (ok)
-                        {
-                            props = propsList.ToArray();
-                            Array.Sort(positions, (PropertyInfo[])props);
-                        }
-                    }
-                }
-            }
-            if (props == null)
-            {
-                propsList.Sort(new PropertyInfoByNameComparer());
-                props = propsList;
-            }
-            if (filterParams)
-            {
-                props = FilterParameters(props, identity.sql);
-            }
-
-            var callOpCode = isStruct ? OpCodes.Call : OpCodes.Callvirt;
-            foreach (var prop in props)
-            {
-                if (typeof(ICustomQueryParameter).IsAssignableFrom(prop.PropertyType))
-                {
-                    il.Emit(OpCodes.Ldloc, typedParameterLocal); // stack is now [parameters] [typed-param]
-                    il.Emit(callOpCode, prop.GetGetMethod()); // stack is [parameters] [custom]
-                    il.Emit(OpCodes.Ldarg_0); // stack is now [parameters] [custom] [command]
-                    il.Emit(OpCodes.Ldstr, prop.Name); // stack is now [parameters] [custom] [command] [name]
-                    il.EmitCall(OpCodes.Callvirt, prop.PropertyType.GetMethod(nameof(ICustomQueryParameter.AddParameter)), null); // stack is now [parameters]
-                    continue;
-                }
-#pragma warning disable 618
-                DbType dbType = LookupDbType(prop.PropertyType, prop.Name, true, out ITypeHandler handler);
-#pragma warning restore 618
-                if (dbType == DynamicParameters.EnumerableMultiParameter)
-                {
-                    // this actually represents special handling for list types;
-                    il.Emit(OpCodes.Ldarg_0); // stack is now [parameters] [command]
-                    il.Emit(OpCodes.Ldstr, prop.Name); // stack is now [parameters] [command] [name]
-                    il.Emit(OpCodes.Ldloc, typedParameterLocal); // stack is now [parameters] [command] [name] [typed-param]
-                    il.Emit(callOpCode, prop.GetGetMethod()); // stack is [parameters] [command] [name] [typed-value]
-                    if (prop.PropertyType.IsValueType)
-                    {
-                        il.Emit(OpCodes.Box, prop.PropertyType); // stack is [parameters] [command] [name] [boxed-value]
-                    }
-                    il.EmitCall(OpCodes.Call, typeof(SqlMapper).GetMethod(nameof(SqlMapper.PackListParameters)), null); // stack is [parameters]
-                    continue;
-                }
-                il.Emit(OpCodes.Dup); // stack is now [parameters] [parameters]
-
-                il.Emit(OpCodes.Ldarg_0); // stack is now [parameters] [parameters] [command]
-
-                if (checkForDuplicates)
-                {
-                    // need to be a little careful about adding; use a utility method
-                    il.Emit(OpCodes.Ldstr, prop.Name); // stack is now [parameters] [parameters] [command] [name]
-                    il.EmitCall(OpCodes.Call, typeof(SqlMapper).GetMethod(nameof(SqlMapper.FindOrAddParameter)), null); // stack is [parameters] [parameter]
-                }
-                else
-                {
-                    // no risk of duplicates; just blindly add
-                    il.EmitCall(OpCodes.Callvirt, typeof(IDbCommand).GetMethod(nameof(IDbCommand.CreateParameter)), null);// stack is now [parameters] [parameters] [parameter]
-
-                    il.Emit(OpCodes.Dup);// stack is now [parameters] [parameters] [parameter] [parameter]
-                    il.Emit(OpCodes.Ldstr, prop.Name); // stack is now [parameters] [parameters] [parameter] [parameter] [name]
-                    il.EmitCall(OpCodes.Callvirt, typeof(IDataParameter).GetProperty(nameof(IDataParameter.ParameterName)).GetSetMethod(), null);// stack is now [parameters] [parameters] [parameter]
-                }
-                if (dbType != DbType.Time && handler == null) // https://connect.microsoft.com/VisualStudio/feedback/details/381934/sqlparameter-dbtype-dbtype-time-sets-the-parameter-to-sqldbtype-datetime-instead-of-sqldbtype-time
-                {
-                    il.Emit(OpCodes.Dup);// stack is now [parameters] [[parameters]] [parameter] [parameter]
-                    if (dbType == DbType.Object && prop.PropertyType == typeof(object)) // includes dynamic
-                    {
-                        // look it up from the param value
-                        il.Emit(OpCodes.Ldloc, typedParameterLocal); // stack is now [parameters] [[parameters]] [parameter] [parameter] [typed-param]
-                        il.Emit(callOpCode, prop.GetGetMethod()); // stack is [parameters] [[parameters]] [parameter] [parameter] [object-value]
-                        il.Emit(OpCodes.Call, typeof(SqlMapper).GetMethod(nameof(SqlMapper.GetDbType), BindingFlags.Static | BindingFlags.Public)); // stack is now [parameters] [[parameters]] [parameter] [parameter] [db-type]
-                    }
-                    else
-                    {
-                        // constant value; nice and simple
-                        EmitInt32(il, (int)dbType);// stack is now [parameters] [[parameters]] [parameter] [parameter] [db-type]
-                    }
-                    il.EmitCall(OpCodes.Callvirt, typeof(IDataParameter).GetProperty(nameof(IDataParameter.DbType)).GetSetMethod(), null);// stack is now [parameters] [[parameters]] [parameter]
-                }
-
-                il.Emit(OpCodes.Dup);// stack is now [parameters] [[parameters]] [parameter] [parameter]
-                EmitInt32(il, (int)ParameterDirection.Input);// stack is now [parameters] [[parameters]] [parameter] [parameter] [dir]
-                il.EmitCall(OpCodes.Callvirt, typeof(IDataParameter).GetProperty(nameof(IDataParameter.Direction)).GetSetMethod(), null);// stack is now [parameters] [[parameters]] [parameter]
-
-                il.Emit(OpCodes.Dup);// stack is now [parameters] [[parameters]] [parameter] [parameter]
-                il.Emit(OpCodes.Ldloc, typedParameterLocal); // stack is now [parameters] [[parameters]] [parameter] [parameter] [typed-param]
-                il.Emit(callOpCode, prop.GetGetMethod()); // stack is [parameters] [[parameters]] [parameter] [parameter] [typed-value]
-                bool checkForNull;
-                if (prop.PropertyType.IsValueType)
-                {
-                    var propType = prop.PropertyType;
-                    var nullType = Nullable.GetUnderlyingType(propType);
-                    bool callSanitize = false;
-
-                    if ((nullType ?? propType).IsEnum)
-                    {
-                        if (nullType != null)
-                        {
-                            // Nullable<SomeEnum>; we want to box as the underlying type; that's just *hard*; for
-                            // simplicity, box as Nullable<SomeEnum> and call SanitizeParameterValue
-                            callSanitize = checkForNull = true;
-                        }
-                        else
-                        {
-                            checkForNull = false;
-                            // non-nullable enum; we can do that! just box to the wrong type! (no, really)
-                            switch (Type.GetTypeCode(Enum.GetUnderlyingType(propType)))
-                            {
-                                case TypeCode.Byte: propType = typeof(byte); break;
-                                case TypeCode.SByte: propType = typeof(sbyte); break;
-                                case TypeCode.Int16: propType = typeof(short); break;
-                                case TypeCode.Int32: propType = typeof(int); break;
-                                case TypeCode.Int64: propType = typeof(long); break;
-                                case TypeCode.UInt16: propType = typeof(ushort); break;
-                                case TypeCode.UInt32: propType = typeof(uint); break;
-                                case TypeCode.UInt64: propType = typeof(ulong); break;
-                            }
-                        }
-                    }
-                    else
-                    {
-                        checkForNull = nullType != null;
-                    }
-                    il.Emit(OpCodes.Box, propType); // stack is [parameters] [[parameters]] [parameter] [parameter] [boxed-value]
-                    if (callSanitize)
-                    {
-                        checkForNull = false; // handled by sanitize
-                        il.EmitCall(OpCodes.Call, typeof(SqlMapper).GetMethod(nameof(SanitizeParameterValue)), null);
-                        // stack is [parameters] [[parameters]] [parameter] [parameter] [boxed-value]
-                    }
-                }
-                else
-                {
-                    checkForNull = true; // if not a value-type, need to check
-                }
-                if (checkForNull)
-                {
-                    if ((dbType == DbType.String || dbType == DbType.AnsiString) && sizeLocal == null)
-                    {
-                        sizeLocal = il.DeclareLocal(typeof(int));
-                    }
-                    // relative stack: [boxed value]
-                    il.Emit(OpCodes.Dup);// relative stack: [boxed value] [boxed value]
-                    Label notNull = il.DefineLabel();
-                    Label? allDone = (dbType == DbType.String || dbType == DbType.AnsiString) ? il.DefineLabel() : (Label?)null;
-                    il.Emit(OpCodes.Brtrue_S, notNull);
-                    // relative stack [boxed value = null]
-                    il.Emit(OpCodes.Pop); // relative stack empty
-                    il.Emit(OpCodes.Ldsfld, typeof(DBNull).GetField(nameof(DBNull.Value))); // relative stack [DBNull]
-                    if (dbType == DbType.String || dbType == DbType.AnsiString)
-                    {
-                        EmitInt32(il, 0);
-                        il.Emit(OpCodes.Stloc, sizeLocal);
-                    }
-                    if (allDone != null) il.Emit(OpCodes.Br_S, allDone.Value);
-                    il.MarkLabel(notNull);
-                    if (prop.PropertyType == typeof(string))
-                    {
-                        il.Emit(OpCodes.Dup); // [string] [string]
-                        il.EmitCall(OpCodes.Callvirt, typeof(string).GetProperty(nameof(string.Length)).GetGetMethod(), null); // [string] [length]
-                        EmitInt32(il, DbString.DefaultLength); // [string] [length] [4000]
-                        il.Emit(OpCodes.Cgt); // [string] [0 or 1]
-                        Label isLong = il.DefineLabel(), lenDone = il.DefineLabel();
-                        il.Emit(OpCodes.Brtrue_S, isLong);
-                        EmitInt32(il, DbString.DefaultLength); // [string] [4000]
-                        il.Emit(OpCodes.Br_S, lenDone);
-                        il.MarkLabel(isLong);
-                        EmitInt32(il, -1); // [string] [-1]
-                        il.MarkLabel(lenDone);
-                        il.Emit(OpCodes.Stloc, sizeLocal); // [string]
-                    }
-                    if (prop.PropertyType.FullName == LinqBinary)
-                    {
-                        il.EmitCall(OpCodes.Callvirt, prop.PropertyType.GetMethod("ToArray", BindingFlags.Public | BindingFlags.Instance), null);
-                    }
-                    if (allDone != null) il.MarkLabel(allDone.Value);
-                    // relative stack [boxed value or DBNull]
-                }
-
-                if (handler != null)
-                {
-#pragma warning disable 618
-                    il.Emit(OpCodes.Call, typeof(TypeHandlerCache<>).MakeGenericType(prop.PropertyType).GetMethod(nameof(TypeHandlerCache<int>.SetValue))); // stack is now [parameters] [[parameters]] [parameter]
-#pragma warning restore 618
-                }
-                else
-                {
-                    il.EmitCall(OpCodes.Callvirt, typeof(IDataParameter).GetProperty(nameof(IDataParameter.Value)).GetSetMethod(), null);// stack is now [parameters] [[parameters]] [parameter]
-                }
-
-                if (prop.PropertyType == typeof(string))
-                {
-                    var endOfSize = il.DefineLabel();
-                    // don't set if 0
-                    il.Emit(OpCodes.Ldloc, sizeLocal); // [parameters] [[parameters]] [parameter] [size]
-                    il.Emit(OpCodes.Brfalse_S, endOfSize); // [parameters] [[parameters]] [parameter]
-
-                    il.Emit(OpCodes.Dup);// stack is now [parameters] [[parameters]] [parameter] [parameter]
-                    il.Emit(OpCodes.Ldloc, sizeLocal); // stack is now [parameters] [[parameters]] [parameter] [parameter] [size]
-                    il.EmitCall(OpCodes.Callvirt, typeof(IDbDataParameter).GetProperty(nameof(IDbDataParameter.Size)).GetSetMethod(), null); // stack is now [parameters] [[parameters]] [parameter]
-
-                    il.MarkLabel(endOfSize);
-                }
-                if (checkForDuplicates)
-                {
-                    // stack is now [parameters] [parameter]
-                    il.Emit(OpCodes.Pop); // don't need parameter any more
-                }
-                else
-                {
-                    // stack is now [parameters] [parameters] [parameter]
-                    // blindly add
-                    il.EmitCall(OpCodes.Callvirt, typeof(IList).GetMethod(nameof(IList.Add)), null); // stack is now [parameters]
-                    il.Emit(OpCodes.Pop); // IList.Add returns the new index (int); we don't care
-                }
-            }
-
-            // stack is currently [parameters]
-            il.Emit(OpCodes.Pop); // stack is now empty
-
-            if (literals.Count != 0 && propsList != null)
-            {
-                il.Emit(OpCodes.Ldarg_0); // command
-                il.Emit(OpCodes.Ldarg_0); // command, command
-                var cmdText = typeof(IDbCommand).GetProperty(nameof(IDbCommand.CommandText));
-                il.EmitCall(OpCodes.Callvirt, cmdText.GetGetMethod(), null); // command, sql
-                Dictionary<Type, LocalBuilder> locals = null;
-                LocalBuilder local = null;
-                foreach (var literal in literals)
-                {
-                    // find the best member, preferring case-sensitive
-                    PropertyInfo exact = null, fallback = null;
-                    string huntName = literal.Member;
-                    for (int i = 0; i < propsList.Count; i++)
-                    {
-                        string thisName = propsList[i].Name;
-                        if (string.Equals(thisName, huntName, StringComparison.OrdinalIgnoreCase))
-                        {
-                            fallback = propsList[i];
-                            if (string.Equals(thisName, huntName, StringComparison.Ordinal))
-                            {
-                                exact = fallback;
-                                break;
-                            }
-                        }
-                    }
-                    var prop = exact ?? fallback;
-
-                    if (prop != null)
-                    {
-                        il.Emit(OpCodes.Ldstr, literal.Token);
-                        il.Emit(OpCodes.Ldloc, typedParameterLocal); // command, sql, typed parameter
-                        il.EmitCall(callOpCode, prop.GetGetMethod(), null); // command, sql, typed value
-                        Type propType = prop.PropertyType;
-                        var typeCode = Type.GetTypeCode(propType);
-                        switch (typeCode)
-                        {
-                            case TypeCode.Boolean:
-                                Label ifTrue = il.DefineLabel(), allDone = il.DefineLabel();
-                                il.Emit(OpCodes.Brtrue_S, ifTrue);
-                                il.Emit(OpCodes.Ldstr, "0");
-                                il.Emit(OpCodes.Br_S, allDone);
-                                il.MarkLabel(ifTrue);
-                                il.Emit(OpCodes.Ldstr, "1");
-                                il.MarkLabel(allDone);
-                                break;
-                            case TypeCode.Byte:
-                            case TypeCode.SByte:
-                            case TypeCode.UInt16:
-                            case TypeCode.Int16:
-                            case TypeCode.UInt32:
-                            case TypeCode.Int32:
-                            case TypeCode.UInt64:
-                            case TypeCode.Int64:
-                            case TypeCode.Single:
-                            case TypeCode.Double:
-                            case TypeCode.Decimal:
-                                // need to stloc, ldloca, call
-                                // re-use existing locals (both the last known, and via a dictionary)
-                                var convert = GetToString(typeCode);
-                                if (local == null || local.LocalType != propType)
-                                {
-                                    if (locals == null)
-                                    {
-                                        locals = new Dictionary<Type, LocalBuilder>();
-                                        local = null;
-                                    }
-                                    else
-                                    {
-                                        if (!locals.TryGetValue(propType, out local)) local = null;
-                                    }
-                                    if (local == null)
-                                    {
-                                        local = il.DeclareLocal(propType);
-                                        locals.Add(propType, local);
-                                    }
-                                }
-                                il.Emit(OpCodes.Stloc, local); // command, sql
-                                il.Emit(OpCodes.Ldloca, local); // command, sql, ref-to-value
-                                il.EmitCall(OpCodes.Call, InvariantCulture, null); // command, sql, ref-to-value, culture
-                                il.EmitCall(OpCodes.Call, convert, null); // command, sql, string value
-                                break;
-                            default:
-                                if (propType.IsValueType) il.Emit(OpCodes.Box, propType); // command, sql, object value
-                                il.EmitCall(OpCodes.Call, format, null); // command, sql, string value
-                                break;
-                        }
-                        il.EmitCall(OpCodes.Callvirt, StringReplace, null);
-                    }
-                }
-                il.EmitCall(OpCodes.Callvirt, cmdText.GetSetMethod(), null); // empty
-            }
-
-            il.Emit(OpCodes.Ret);
-            return (Action<IDbCommand, object>)dm.CreateDelegate(typeof(Action<IDbCommand, object>));
-        }
-
-        private static readonly Dictionary<TypeCode, MethodInfo> toStrings = new[]
-        {
-            typeof(bool), typeof(sbyte), typeof(byte), typeof(ushort), typeof(short),
-            typeof(uint), typeof(int), typeof(ulong), typeof(long), typeof(float), typeof(double), typeof(decimal)
-        }.ToDictionary(x => Type.GetTypeCode(x), x => x.GetPublicInstanceMethod(nameof(object.ToString), new[] { typeof(IFormatProvider) }));
-
-        private static MethodInfo GetToString(TypeCode typeCode)
-        {
-            return toStrings.TryGetValue(typeCode, out MethodInfo method) ? method : null;
-        }
-
-        private static readonly MethodInfo StringReplace = typeof(string).GetPublicInstanceMethod(nameof(string.Replace), new Type[] { typeof(string), typeof(string) }),
-            InvariantCulture = typeof(CultureInfo).GetProperty(nameof(CultureInfo.InvariantCulture), BindingFlags.Public | BindingFlags.Static).GetGetMethod();
-
-        private static int ExecuteCommand(IDbConnection cnn, ref CommandDefinition command, Action<IDbCommand, object> paramReader)
-        {
-            IDbCommand cmd = null;
-            bool wasClosed = cnn.State == ConnectionState.Closed;
-            try
-            {
-                cmd = command.SetupCommand(cnn, paramReader);
-                if (wasClosed) cnn.Open();
-                int result = cmd.ExecuteNonQuery();
-                command.OnCompleted();
-                return result;
-            }
-            finally
-            {
-                if (wasClosed) cnn.Close();
-                cmd?.Dispose();
-            }
-        }
-
-        private static T ExecuteScalarImpl<T>(IDbConnection cnn, ref CommandDefinition command)
-        {
-            Action<IDbCommand, object> paramReader = null;
-            object param = command.Parameters;
-            if (param != null)
-            {
-                var identity = new Identity(command.CommandText, command.CommandType, cnn, null, param.GetType(), null);
-                paramReader = GetCacheInfo(identity, command.Parameters, command.AddToCache).ParamReader;
-            }
-
-            IDbCommand cmd = null;
-            bool wasClosed = cnn.State == ConnectionState.Closed;
-            object result;
-            try
-            {
-                cmd = command.SetupCommand(cnn, paramReader);
-                if (wasClosed) cnn.Open();
-                result = cmd.ExecuteScalar();
-                command.OnCompleted();
-            }
-            finally
-            {
-                if (wasClosed) cnn.Close();
-                cmd?.Dispose();
-            }
-            return Parse<T>(result);
-        }
-
-        private static IDataReader ExecuteReaderImpl(IDbConnection cnn, ref CommandDefinition command, CommandBehavior commandBehavior, out IDbCommand cmd)
-        {
-            Action<IDbCommand, object> paramReader = GetParameterReader(cnn, ref command);
-            cmd = null;
-            bool wasClosed = cnn.State == ConnectionState.Closed, disposeCommand = true;
-            try
-            {
-                cmd = command.SetupCommand(cnn, paramReader);
-                if (wasClosed) cnn.Open();
-                var reader = ExecuteReaderWithFlagsFallback(cmd, wasClosed, commandBehavior);
-                wasClosed = false; // don't dispose before giving it to them!
-                disposeCommand = false;
-                // note: command.FireOutputCallbacks(); would be useless here; parameters come at the **end** of the TDS stream
-                return reader;
-            }
-            finally
-            {
-                if (wasClosed) cnn.Close();
-                if (cmd != null && disposeCommand) cmd.Dispose();
-            }
-        }
-
-        private static Action<IDbCommand, object> GetParameterReader(IDbConnection cnn, ref CommandDefinition command)
-        {
-            object param = command.Parameters;
-            IEnumerable multiExec = GetMultiExec(param);
-            CacheInfo info = null;
-            if (multiExec != null)
-            {
-                throw new NotSupportedException("MultiExec is not supported by ExecuteReader");
-            }
-
-            // nice and simple
-            if (param != null)
-            {
-                var identity = new Identity(command.CommandText, command.CommandType, cnn, null, param.GetType(), null);
-                info = GetCacheInfo(identity, param, command.AddToCache);
-            }
-            var paramReader = info?.ParamReader;
-            return paramReader;
-        }
-
-        private static Func<IDataReader, object> GetStructDeserializer(Type type, Type effectiveType, int index)
-        {
-            // no point using special per-type handling here; it boils down to the same, plus not all are supported anyway (see: SqlDataReader.GetChar - not supported!)
-#pragma warning disable 618
-            if (type == typeof(char))
-            { // this *does* need special handling, though
-                return r => ReadChar(r.GetValue(index));
-            }
-            if (type == typeof(char?))
-            {
-                return r => ReadNullableChar(r.GetValue(index));
-            }
-            if (type.FullName == LinqBinary)
-            {
-                return r => Activator.CreateInstance(type, r.GetValue(index));
-            }
-#pragma warning restore 618
-
-            if (effectiveType.IsEnum)
-            {   // assume the value is returned as the correct type (int/byte/etc), but box back to the typed enum
-                return r =>
-                {
-                    var val = r.GetValue(index);
-                    if (val is float || val is double || val is decimal)
-                    {
-                        val = Convert.ChangeType(val, Enum.GetUnderlyingType(effectiveType), CultureInfo.InvariantCulture);
-                    }
-                    return val is DBNull ? null : Enum.ToObject(effectiveType, val);
-                };
-            }
-            if (typeHandlers.TryGetValue(type, out ITypeHandler handler))
-            {
-                return r =>
-                {
-                    var val = r.GetValue(index);
-                    return val is DBNull ? null : handler.Parse(type, val);
-                };
-            }
-            return r =>
-            {
-                var val = r.GetValue(index);
-                return val is DBNull ? null : val;
-            };
-        }
-
-        private static T Parse<T>(object value)
-        {
-            if (value == null || value is DBNull) return default(T);
-            if (value is T) return (T)value;
-            var type = typeof(T);
-            type = Nullable.GetUnderlyingType(type) ?? type;
-            if (type.IsEnum)
-            {
-                if (value is float || value is double || value is decimal)
-                {
-                    value = Convert.ChangeType(value, Enum.GetUnderlyingType(type), CultureInfo.InvariantCulture);
-                }
-                return (T)Enum.ToObject(type, value);
-            }
-            if (typeHandlers.TryGetValue(type, out ITypeHandler handler))
-            {
-                return (T)handler.Parse(type, value);
-            }
-            return (T)Convert.ChangeType(value, type, CultureInfo.InvariantCulture);
-        }
-
-        private static readonly MethodInfo
-                    enumParse = typeof(Enum).GetMethod(nameof(Enum.Parse), new Type[] { typeof(Type), typeof(string), typeof(bool) }),
-                    getItem = typeof(IDataRecord).GetProperties(BindingFlags.Instance | BindingFlags.Public)
-                        .Where(p => p.GetIndexParameters().Length > 0 && p.GetIndexParameters()[0].ParameterType == typeof(int))
-                        .Select(p => p.GetGetMethod()).First();
-
-        /// <summary>
-        /// Gets type-map for the given type
-        /// </summary>
-        /// <returns>Type map instance, default is to create new instance of DefaultTypeMap</returns>
-        public static Func<Type, ITypeMap> TypeMapProvider = (Type type) => new DefaultTypeMap(type);
-
-        /// <summary>
-        /// Gets type-map for the given <see cref="Type"/>.
-        /// </summary>
-        /// <param name="type">The type to get a map for.</param>
-        /// <returns>Type map implementation, DefaultTypeMap instance if no override present</returns>
-        public static ITypeMap GetTypeMap(Type type)
-        {
-            if (type == null) throw new ArgumentNullException(nameof(type));
-            var map = (ITypeMap)_typeMaps[type];
-            if (map == null)
-            {
-                lock (_typeMaps)
-                {   // double-checked; store this to avoid reflection next time we see this type
-                    // since multiple queries commonly use the same domain-entity/DTO/view-model type
-                    map = (ITypeMap)_typeMaps[type];
-
-                    if (map == null)
-                    {
-                        map = TypeMapProvider(type);
-                        _typeMaps[type] = map;
-                    }
-                }
-            }
-            return map;
-        }
-
-        // use Hashtable to get free lockless reading
-        private static readonly Hashtable _typeMaps = new Hashtable();
-
-        /// <summary>
-        /// Set custom mapping for type deserializers
-        /// </summary>
-        /// <param name="type">Entity type to override</param>
-        /// <param name="map">Mapping rules impementation, null to remove custom map</param>
-        public static void SetTypeMap(Type type, ITypeMap map)
-        {
-            if (type == null)
-                throw new ArgumentNullException(nameof(type));
-
-            if (map == null || map is DefaultTypeMap)
-            {
-                lock (_typeMaps)
-                {
-                    _typeMaps.Remove(type);
-                }
-            }
-            else
-            {
-                lock (_typeMaps)
-                {
-                    _typeMaps[type] = map;
-                }
-            }
-
-            PurgeQueryCacheByType(type);
-        }
-
-        /// <summary>
-        /// Internal use only
-        /// </summary>
-        /// <param name="type"></param>
-        /// <param name="reader"></param>
-        /// <param name="startBound"></param>
-        /// <param name="length"></param>
-        /// <param name="returnNullIfFirstMissing"></param>
-        /// <returns></returns>
-        public static Func<IDataReader, object> GetTypeDeserializer(
-            Type type, IDataReader reader, int startBound = 0, int length = -1, bool returnNullIfFirstMissing = false
-        )
-        {
-            return TypeDeserializerCache.GetReader(type, reader, startBound, length, returnNullIfFirstMissing);
-        }
-
-        private static LocalBuilder GetTempLocal(ILGenerator il, ref Dictionary<Type, LocalBuilder> locals, Type type, bool initAndLoad)
-        {
-            if (type == null) throw new ArgumentNullException(nameof(type));
-            locals = locals ?? new Dictionary<Type, LocalBuilder>();
-            if (!locals.TryGetValue(type, out LocalBuilder found))
-            {
-                found = il.DeclareLocal(type);
-                locals.Add(type, found);
-            }
-            if (initAndLoad)
-            {
-                il.Emit(OpCodes.Ldloca, found);
-                il.Emit(OpCodes.Initobj, type);
-                il.Emit(OpCodes.Ldloca, found);
-                il.Emit(OpCodes.Ldobj, type);
-            }
-            return found;
-        }
-
-        private static Func<IDataReader, object> GetTypeDeserializerImpl(
-            Type type, IDataReader reader, int startBound = 0, int length = -1, bool returnNullIfFirstMissing = false
-        )
-        {
-            if (length == -1)
-            {
-                length = reader.FieldCount - startBound;
-            }
-
-            if (reader.FieldCount <= startBound)
-            {
-                throw MultiMapException(reader);
-            }
-
-            var returnType = type.IsValueType ? typeof(object) : type;
-            var dm = new DynamicMethod("Deserialize" + Guid.NewGuid().ToString(), returnType, new[] { typeof(IDataReader) }, type, true);
-            var il = dm.GetILGenerator();
-
-            if (IsValueTuple(type))
-            {
-                GenerateValueTupleDeserializer(type, reader, startBound, length, il);
-            }
-            else
-            {
-                GenerateDeserializerFromMap(type, reader, startBound, length, returnNullIfFirstMissing, il);
-            }
-
-            var funcType = System.Linq.Expressions.Expression.GetFuncType(typeof(IDataReader), returnType);
-            return (Func<IDataReader, object>)dm.CreateDelegate(funcType);
-        }
-
-        private static void GenerateValueTupleDeserializer(Type valueTupleType, IDataReader reader, int startBound, int length, ILGenerator il)
-        {
-            var currentValueTupleType = valueTupleType;
-
-            var constructors = new List<ConstructorInfo>();
-            var languageTupleElementTypes = new List<Type>();
-
-            while (true)
-            {
-                var arity = int.Parse(currentValueTupleType.Name.Substring("ValueTuple`".Length), CultureInfo.InvariantCulture);
-                var constructorParameterTypes = new Type[arity];
-                var restField = (FieldInfo)null;
-
-                foreach (var field in currentValueTupleType.GetFields(BindingFlags.Public | BindingFlags.Instance | BindingFlags.DeclaredOnly))
-                {
-                    if (field.Name == "Rest")
-                    {
-                        restField = field;
-                    }
-                    else if (field.Name.StartsWith("Item", StringComparison.Ordinal))
-                    {
-                        var elementNumber = int.Parse(field.Name.Substring("Item".Length), CultureInfo.InvariantCulture);
-                        constructorParameterTypes[elementNumber - 1] = field.FieldType;
-                    }
-                }
-
-                var itemFieldCount = constructorParameterTypes.Length;
-                if (restField != null) itemFieldCount--;
-
-                for (var i = 0; i < itemFieldCount; i++)
-                {
-                    languageTupleElementTypes.Add(constructorParameterTypes[i]);
-                }
-
-                if (restField != null)
-                {
-                    constructorParameterTypes[constructorParameterTypes.Length - 1] = restField.FieldType;
-                }
-
-                constructors.Add(currentValueTupleType.GetConstructor(constructorParameterTypes));
-
-                if (restField is null) break;
-
-                currentValueTupleType = restField.FieldType;
-                if (!IsValueTuple(currentValueTupleType))
-                {
-                    throw new InvalidOperationException("The Rest field of a ValueTuple must contain a nested ValueTuple of arity 1 or greater.");
-                }
-            }
-
-            var stringEnumLocal = (LocalBuilder)null;
-
-            for (var i = 0; i < languageTupleElementTypes.Count; i++)
-            {
-                var targetType = languageTupleElementTypes[i];
-
-                if (i < length)
-                {
-                    LoadReaderValueOrBranchToDBNullLabel(
-                        il,
-                        startBound + i,
-                        ref stringEnumLocal,
-                        valueCopyLocal: null,
-                        reader.GetFieldType(startBound + i),
-                        targetType,
-                        out var isDbNullLabel);
-
-                    var finishLabel = il.DefineLabel();
-                    il.Emit(OpCodes.Br_S, finishLabel);
-                    il.MarkLabel(isDbNullLabel);
-                    il.Emit(OpCodes.Pop);
-
-                    LoadDefaultValue(il, targetType);
-
-                    il.MarkLabel(finishLabel);
-                }
-                else
-                {
-                    LoadDefaultValue(il, targetType);
-                }
-            }
-
-            for (var i = constructors.Count - 1; i >= 0; i--)
-            {
-                il.Emit(OpCodes.Newobj, constructors[i]);
-            }
-
-            il.Emit(OpCodes.Box, valueTupleType);
-            il.Emit(OpCodes.Ret);
-        }
-
-        private static void GenerateDeserializerFromMap(Type type, IDataReader reader, int startBound, int length, bool returnNullIfFirstMissing, ILGenerator il)
-        {
-            var currentIndexDiagnosticLocal = il.DeclareLocal(typeof(int));
-            var returnValueLocal = il.DeclareLocal(type);
-            il.Emit(OpCodes.Ldc_I4_0);
-            il.Emit(OpCodes.Stloc, currentIndexDiagnosticLocal);
-
-            var names = Enumerable.Range(startBound, length).Select(i => reader.GetName(i)).ToArray();
-
-            ITypeMap typeMap = GetTypeMap(type);
-
-            int index = startBound;
-            ConstructorInfo specializedConstructor = null;
-
-            bool supportInitialize = false;
-            Dictionary<Type, LocalBuilder> structLocals = null;
-            if (type.IsValueType)
-            {
-                il.Emit(OpCodes.Ldloca, returnValueLocal);
-                il.Emit(OpCodes.Initobj, type);
-            }
-            else
-            {
-                var types = new Type[length];
-                for (int i = startBound; i < startBound + length; i++)
-                {
-                    types[i - startBound] = reader.GetFieldType(i);
-                }
-
-                var explicitConstr = typeMap.FindExplicitConstructor();
-                if (explicitConstr != null)
-                {
-                    var consPs = explicitConstr.GetParameters();
-                    foreach (var p in consPs)
-                    {
-                        if (!p.ParameterType.IsValueType)
-                        {
-                            il.Emit(OpCodes.Ldnull);
-                        }
-                        else
-                        {
-                            GetTempLocal(il, ref structLocals, p.ParameterType, true);
-                        }
-                    }
-
-                    il.Emit(OpCodes.Newobj, explicitConstr);
-<<<<<<< HEAD
-                    il.Emit(OpCodes.Stloc_1);
-
-=======
-                    il.Emit(OpCodes.Stloc, returnValueLocal);
-#if !NETSTANDARD1_3
->>>>>>> 4eeb632f
-                    supportInitialize = typeof(ISupportInitialize).IsAssignableFrom(type);
-                    if (supportInitialize)
-                    {
-                        il.Emit(OpCodes.Ldloc, returnValueLocal);
-                        il.EmitCall(OpCodes.Callvirt, typeof(ISupportInitialize).GetMethod(nameof(ISupportInitialize.BeginInit)), null);
-                    }
-                }
-                else
-                {
-                    var ctor = typeMap.FindConstructor(names, types);
-                    if (ctor == null)
-                    {
-                        string proposedTypes = "(" + string.Join(", ", types.Select((t, i) => t.FullName + " " + names[i]).ToArray()) + ")";
-                        throw new InvalidOperationException($"A parameterless default constructor or one matching signature {proposedTypes} is required for {type.FullName} materialization");
-                    }
-
-                    if (ctor.GetParameters().Length == 0)
-                    {
-                        il.Emit(OpCodes.Newobj, ctor);
-<<<<<<< HEAD
-                        il.Emit(OpCodes.Stloc_1);
-=======
-                        il.Emit(OpCodes.Stloc, returnValueLocal);
-#if !NETSTANDARD1_3
->>>>>>> 4eeb632f
-                        supportInitialize = typeof(ISupportInitialize).IsAssignableFrom(type);
-                        if (supportInitialize)
-                        {
-                            il.Emit(OpCodes.Ldloc, returnValueLocal);
-                            il.EmitCall(OpCodes.Callvirt, typeof(ISupportInitialize).GetMethod(nameof(ISupportInitialize.BeginInit)), null);
-                        }
-                    }
-                    else
-                    {
-                        specializedConstructor = ctor;
-                    }
-                }
-            }
-
-            il.BeginExceptionBlock();
-            if (type.IsValueType)
-            {
-                il.Emit(OpCodes.Ldloca, returnValueLocal); // [target]
-            }
-            else if (specializedConstructor == null)
-            {
-                il.Emit(OpCodes.Ldloc, returnValueLocal); // [target]
-            }
-
-            var members = (specializedConstructor != null
-                ? names.Select(n => typeMap.GetConstructorParameter(specializedConstructor, n))
-                : names.Select(n => typeMap.GetMember(n))).ToList();
-
-            // stack is now [target]
-
-            bool first = true;
-            var allDone = il.DefineLabel();
-            var stringEnumLocal = (LocalBuilder)null;
-            var valueCopyDiagnosticLocal = il.DeclareLocal(typeof(object));
-            bool applyNullSetting = Settings.ApplyNullValues;
-            foreach (var item in members)
-            {
-                if (item != null)
-                {
-                    if (specializedConstructor == null)
-                        il.Emit(OpCodes.Dup); // stack is now [target][target]
-                    Label finishLabel = il.DefineLabel();
-                    Type memberType = item.MemberType;
-
-                    // Save off the current index for access if an exception is thrown
-                    EmitInt32(il, index);
-                    il.Emit(OpCodes.Stloc, currentIndexDiagnosticLocal);
-
-                    LoadReaderValueOrBranchToDBNullLabel(il, index, ref stringEnumLocal, valueCopyDiagnosticLocal, reader.GetFieldType(index), memberType, out var isDbNullLabel);
-
-                    if (specializedConstructor == null)
-                    {
-                        // Store the value in the property/field
-                        if (item.Property != null)
-                        {
-                            il.Emit(type.IsValueType ? OpCodes.Call : OpCodes.Callvirt, DefaultTypeMap.GetPropertySetter(item.Property, type));
-                        }
-                        else
-                        {
-                            il.Emit(OpCodes.Stfld, item.Field); // stack is now [target]
-                        }
-                    }
-
-                    il.Emit(OpCodes.Br_S, finishLabel); // stack is now [target]
-
-                    il.MarkLabel(isDbNullLabel); // incoming stack: [target][target][value]
-                    if (specializedConstructor != null)
-                    {
-                        il.Emit(OpCodes.Pop);
-                        LoadDefaultValue(il, item.MemberType);
-                    }
-                    else if (applyNullSetting && (!memberType.IsValueType || Nullable.GetUnderlyingType(memberType) != null))
-                    {
-                        il.Emit(OpCodes.Pop); // stack is now [target][target]
-                        // can load a null with this value
-                        if (memberType.IsValueType)
-                        { // must be Nullable<T> for some T
-                            GetTempLocal(il, ref structLocals, memberType, true); // stack is now [target][target][null]
-                        }
-                        else
-                        { // regular reference-type
-                            il.Emit(OpCodes.Ldnull); // stack is now [target][target][null]
-                        }
-
-                        // Store the value in the property/field
-                        if (item.Property != null)
-                        {
-                            il.Emit(type.IsValueType ? OpCodes.Call : OpCodes.Callvirt, DefaultTypeMap.GetPropertySetter(item.Property, type));
-                            // stack is now [target]
-                        }
-                        else
-                        {
-                            il.Emit(OpCodes.Stfld, item.Field); // stack is now [target]
-                        }
-                    }
-                    else
-                    {
-                        il.Emit(OpCodes.Pop); // stack is now [target][target]
-                        il.Emit(OpCodes.Pop); // stack is now [target]
-                    }
-
-                    if (first && returnNullIfFirstMissing)
-                    {
-                        il.Emit(OpCodes.Pop);
-                        il.Emit(OpCodes.Ldnull); // stack is now [null]
-                        il.Emit(OpCodes.Stloc, returnValueLocal);
-                        il.Emit(OpCodes.Br, allDone);
-                    }
-
-                    il.MarkLabel(finishLabel);
-                }
-                first = false;
-                index++;
-            }
-            if (type.IsValueType)
-            {
-                il.Emit(OpCodes.Pop);
-            }
-            else
-            {
-                if (specializedConstructor != null)
-                {
-                    il.Emit(OpCodes.Newobj, specializedConstructor);
-                }
-<<<<<<< HEAD
-                il.Emit(OpCodes.Stloc_1); // stack is empty
-=======
-                il.Emit(OpCodes.Stloc, returnValueLocal); // stack is empty
-#if !NETSTANDARD1_3
->>>>>>> 4eeb632f
-                if (supportInitialize)
-                {
-                    il.Emit(OpCodes.Ldloc, returnValueLocal);
-                    il.EmitCall(OpCodes.Callvirt, typeof(ISupportInitialize).GetMethod(nameof(ISupportInitialize.EndInit)), null);
-                }
-            }
-            il.MarkLabel(allDone);
-            il.BeginCatchBlock(typeof(Exception)); // stack is Exception
-            il.Emit(OpCodes.Ldloc, currentIndexDiagnosticLocal); // stack is Exception, index
-            il.Emit(OpCodes.Ldarg_0); // stack is Exception, index, reader
-            il.Emit(OpCodes.Ldloc, valueCopyDiagnosticLocal); // stack is Exception, index, reader, value
-            il.EmitCall(OpCodes.Call, typeof(SqlMapper).GetMethod(nameof(SqlMapper.ThrowDataException)), null);
-            il.EndExceptionBlock();
-
-<<<<<<< HEAD
-            il.Emit(OpCodes.Ldloc_1); // stack is [rval]
-            if (type.IsValueType)
-=======
-            il.Emit(OpCodes.Ldloc, returnValueLocal); // stack is [rval]
-            if (type.IsValueType())
->>>>>>> 4eeb632f
-            {
-                il.Emit(OpCodes.Box, type);
-            }
-            il.Emit(OpCodes.Ret);
-        }
-
-        private static void LoadDefaultValue(ILGenerator il, Type type)
-        {
-            if (type.IsValueType)
-            {
-                var local = il.DeclareLocal(type);
-                il.Emit(OpCodes.Ldloca, local);
-                il.Emit(OpCodes.Initobj, type);
-                il.Emit(OpCodes.Ldloc, local);
-            }
-            else
-            {
-                il.Emit(OpCodes.Ldnull);
-            }
-        }
-
-        private static void LoadReaderValueOrBranchToDBNullLabel(ILGenerator il, int index, ref LocalBuilder stringEnumLocal, LocalBuilder valueCopyLocal, Type colType, Type memberType, out Label isDbNullLabel)
-        {
-            isDbNullLabel = il.DefineLabel();
-            il.Emit(OpCodes.Ldarg_0); // stack is now [...][reader]
-            EmitInt32(il, index); // stack is now [...][reader][index]
-            il.Emit(OpCodes.Callvirt, getItem); // stack is now [...][value-as-object]
-
-            if (valueCopyLocal != null)
-            {
-                il.Emit(OpCodes.Dup); // stack is now [...][value-as-object][value-as-object]
-                il.Emit(OpCodes.Stloc, valueCopyLocal); // stack is now [...][value-as-object]
-            }
-
-            if (memberType == typeof(char) || memberType == typeof(char?))
-            {
-                il.EmitCall(OpCodes.Call, typeof(SqlMapper).GetMethod(
-                    memberType == typeof(char) ? nameof(SqlMapper.ReadChar) : nameof(SqlMapper.ReadNullableChar), BindingFlags.Static | BindingFlags.Public), null); // stack is now [...][typed-value]
-            }
-            else
-            {
-                il.Emit(OpCodes.Dup); // stack is now [...][value-as-object][value-as-object]
-                il.Emit(OpCodes.Isinst, typeof(DBNull)); // stack is now [...][value-as-object][DBNull or null]
-                il.Emit(OpCodes.Brtrue_S, isDbNullLabel); // stack is now [...][value-as-object]
-
-                // unbox nullable enums as the primitive, i.e. byte etc
-
-                var nullUnderlyingType = Nullable.GetUnderlyingType(memberType);
-                var unboxType = nullUnderlyingType?.IsEnum == true ? nullUnderlyingType : memberType;
-
-                if (unboxType.IsEnum)
-                {
-                    Type numericType = Enum.GetUnderlyingType(unboxType);
-                    if (colType == typeof(string))
-                    {
-                        if (stringEnumLocal == null)
-                        {
-                            stringEnumLocal = il.DeclareLocal(typeof(string));
-                        }
-                        il.Emit(OpCodes.Castclass, typeof(string)); // stack is now [...][string]
-                        il.Emit(OpCodes.Stloc, stringEnumLocal); // stack is now [...]
-                        il.Emit(OpCodes.Ldtoken, unboxType); // stack is now [...][enum-type-token]
-                        il.EmitCall(OpCodes.Call, typeof(Type).GetMethod(nameof(Type.GetTypeFromHandle)), null);// stack is now [...][enum-type]
-                        il.Emit(OpCodes.Ldloc, stringEnumLocal); // stack is now [...][enum-type][string]
-                        il.Emit(OpCodes.Ldc_I4_1); // stack is now [...][enum-type][string][true]
-                        il.EmitCall(OpCodes.Call, enumParse, null); // stack is now [...][enum-as-object]
-                        il.Emit(OpCodes.Unbox_Any, unboxType); // stack is now [...][typed-value]
-                    }
-                    else
-                    {
-                        FlexibleConvertBoxedFromHeadOfStack(il, colType, unboxType, numericType);
-                    }
-
-                    if (nullUnderlyingType != null)
-                    {
-                        il.Emit(OpCodes.Newobj, memberType.GetConstructor(new[] { nullUnderlyingType })); // stack is now [...][typed-value]
-                    }
-                }
-                else if (memberType.FullName == LinqBinary)
-                {
-                    il.Emit(OpCodes.Unbox_Any, typeof(byte[])); // stack is now [...][byte-array]
-                    il.Emit(OpCodes.Newobj, memberType.GetConstructor(new Type[] { typeof(byte[]) }));// stack is now [...][binary]
-                }
-                else
-                {
-                    TypeCode dataTypeCode = Type.GetTypeCode(colType), unboxTypeCode = Type.GetTypeCode(unboxType);
-                    bool hasTypeHandler;
-                    if ((hasTypeHandler = typeHandlers.ContainsKey(unboxType)) || colType == unboxType || dataTypeCode == unboxTypeCode || dataTypeCode == Type.GetTypeCode(nullUnderlyingType))
-                    {
-                        if (hasTypeHandler)
-                        {
-#pragma warning disable 618
-                            il.EmitCall(OpCodes.Call, typeof(TypeHandlerCache<>).MakeGenericType(unboxType).GetMethod(nameof(TypeHandlerCache<int>.Parse)), null); // stack is now [...][typed-value]
-#pragma warning restore 618
-                        }
-                        else
-                        {
-                            il.Emit(OpCodes.Unbox_Any, unboxType); // stack is now [...][typed-value]
-                        }
-                    }
-                    else
-                    {
-                        // not a direct match; need to tweak the unbox
-                        FlexibleConvertBoxedFromHeadOfStack(il, colType, nullUnderlyingType ?? unboxType, null);
-                        if (nullUnderlyingType != null)
-                        {
-                            il.Emit(OpCodes.Newobj, unboxType.GetConstructor(new[] { nullUnderlyingType })); // stack is now [...][typed-value]
-                        }
-                    }
-                }
-            }
-        }
-
-        private static void FlexibleConvertBoxedFromHeadOfStack(ILGenerator il, Type from, Type to, Type via)
-        {
-            MethodInfo op;
-            if (from == (via ?? to))
-            {
-                il.Emit(OpCodes.Unbox_Any, to); // stack is now [target][target][typed-value]
-            }
-            else if ((op = GetOperator(from, to)) != null)
-            {
-                // this is handy for things like decimal <===> double
-                il.Emit(OpCodes.Unbox_Any, from); // stack is now [target][target][data-typed-value]
-                il.Emit(OpCodes.Call, op); // stack is now [target][target][typed-value]
-            }
-            else
-            {
-                bool handled = false;
-                OpCode opCode = default(OpCode);
-                switch (Type.GetTypeCode(from))
-                {
-                    case TypeCode.Boolean:
-                    case TypeCode.Byte:
-                    case TypeCode.SByte:
-                    case TypeCode.Int16:
-                    case TypeCode.UInt16:
-                    case TypeCode.Int32:
-                    case TypeCode.UInt32:
-                    case TypeCode.Int64:
-                    case TypeCode.UInt64:
-                    case TypeCode.Single:
-                    case TypeCode.Double:
-                        handled = true;
-                        switch (Type.GetTypeCode(via ?? to))
-                        {
-                            case TypeCode.Byte:
-                                opCode = OpCodes.Conv_Ovf_I1_Un; break;
-                            case TypeCode.SByte:
-                                opCode = OpCodes.Conv_Ovf_I1; break;
-                            case TypeCode.UInt16:
-                                opCode = OpCodes.Conv_Ovf_I2_Un; break;
-                            case TypeCode.Int16:
-                                opCode = OpCodes.Conv_Ovf_I2; break;
-                            case TypeCode.UInt32:
-                                opCode = OpCodes.Conv_Ovf_I4_Un; break;
-                            case TypeCode.Boolean: // boolean is basically an int, at least at this level
-                            case TypeCode.Int32:
-                                opCode = OpCodes.Conv_Ovf_I4; break;
-                            case TypeCode.UInt64:
-                                opCode = OpCodes.Conv_Ovf_I8_Un; break;
-                            case TypeCode.Int64:
-                                opCode = OpCodes.Conv_Ovf_I8; break;
-                            case TypeCode.Single:
-                                opCode = OpCodes.Conv_R4; break;
-                            case TypeCode.Double:
-                                opCode = OpCodes.Conv_R8; break;
-                            default:
-                                handled = false;
-                                break;
-                        }
-                        break;
-                }
-                if (handled)
-                {
-                    il.Emit(OpCodes.Unbox_Any, from); // stack is now [target][target][col-typed-value]
-                    il.Emit(opCode); // stack is now [target][target][typed-value]
-                    if (to == typeof(bool))
-                    { // compare to zero; I checked "csc" - this is the trick it uses; nice
-                        il.Emit(OpCodes.Ldc_I4_0);
-                        il.Emit(OpCodes.Ceq);
-                        il.Emit(OpCodes.Ldc_I4_0);
-                        il.Emit(OpCodes.Ceq);
-                    }
-                }
-                else
-                {
-                    il.Emit(OpCodes.Ldtoken, via ?? to); // stack is now [target][target][value][member-type-token]
-                    il.EmitCall(OpCodes.Call, typeof(Type).GetMethod(nameof(Type.GetTypeFromHandle)), null); // stack is now [target][target][value][member-type]
-                    il.EmitCall(OpCodes.Call, typeof(Convert).GetMethod(nameof(Convert.ChangeType), new Type[] { typeof(object), typeof(Type) }), null); // stack is now [target][target][boxed-member-type-value]
-                    il.Emit(OpCodes.Unbox_Any, to); // stack is now [target][target][typed-value]
-                }
-            }
-        }
-
-        private static MethodInfo GetOperator(Type from, Type to)
-        {
-            if (to == null) return null;
-            MethodInfo[] fromMethods, toMethods;
-            return ResolveOperator(fromMethods = from.GetMethods(BindingFlags.Static | BindingFlags.Public), from, to, "op_Implicit")
-                ?? ResolveOperator(toMethods = to.GetMethods(BindingFlags.Static | BindingFlags.Public), from, to, "op_Implicit")
-                ?? ResolveOperator(fromMethods, from, to, "op_Explicit")
-                ?? ResolveOperator(toMethods, from, to, "op_Explicit");
-        }
-
-        private static MethodInfo ResolveOperator(MethodInfo[] methods, Type from, Type to, string name)
-        {
-            for (int i = 0; i < methods.Length; i++)
-            {
-                if (methods[i].Name != name || methods[i].ReturnType != to) continue;
-                var args = methods[i].GetParameters();
-                if (args.Length != 1 || args[0].ParameterType != from) continue;
-                return methods[i];
-            }
-            return null;
-        }
-
-        /// <summary>
-        /// Throws a data exception, only used internally
-        /// </summary>
-        /// <param name="ex">The exception to throw.</param>
-        /// <param name="index">The index the exception occured at.</param>
-        /// <param name="reader">The reader the exception occured in.</param>
-        /// <param name="value">The value that caused the exception.</param>
-        [Obsolete(ObsoleteInternalUsageOnly, false)]
-        public static void ThrowDataException(Exception ex, int index, IDataReader reader, object value)
-        {
-            Exception toThrow;
-            try
-            {
-                string name = "(n/a)", formattedValue = "(n/a)";
-                if (reader != null && index >= 0 && index < reader.FieldCount)
-                {
-                    name = reader.GetName(index);
-                    try
-                    {
-                        if (value == null || value is DBNull)
-                        {
-                            formattedValue = "<null>";
-                        }
-                        else
-                        {
-                            formattedValue = Convert.ToString(value) + " - " + Type.GetTypeCode(value.GetType());
-                        }
-                    }
-                    catch (Exception valEx)
-                    {
-                        formattedValue = valEx.Message;
-                    }
-                }
-                toThrow = new DataException($"Error parsing column {index} ({name}={formattedValue})", ex);
-            }
-            catch
-            { // throw the **original** exception, wrapped as DataException
-                toThrow = new DataException(ex.Message, ex);
-            }
-            throw toThrow;
-        }
-
-        private static void EmitInt32(ILGenerator il, int value)
-        {
-            switch (value)
-            {
-                case -1: il.Emit(OpCodes.Ldc_I4_M1); break;
-                case 0: il.Emit(OpCodes.Ldc_I4_0); break;
-                case 1: il.Emit(OpCodes.Ldc_I4_1); break;
-                case 2: il.Emit(OpCodes.Ldc_I4_2); break;
-                case 3: il.Emit(OpCodes.Ldc_I4_3); break;
-                case 4: il.Emit(OpCodes.Ldc_I4_4); break;
-                case 5: il.Emit(OpCodes.Ldc_I4_5); break;
-                case 6: il.Emit(OpCodes.Ldc_I4_6); break;
-                case 7: il.Emit(OpCodes.Ldc_I4_7); break;
-                case 8: il.Emit(OpCodes.Ldc_I4_8); break;
-                default:
-                    if (value >= -128 && value <= 127)
-                    {
-                        il.Emit(OpCodes.Ldc_I4_S, (sbyte)value);
-                    }
-                    else
-                    {
-                        il.Emit(OpCodes.Ldc_I4, value);
-                    }
-                    break;
-            }
-        }
-
-        /// <summary>
-        /// How should connection strings be compared for equivalence? Defaults to StringComparer.Ordinal.
-        /// Providing a custom implementation can be useful for allowing multi-tenancy databases with identical
-        /// schema to share strategies. Note that usual equivalence rules apply: any equivalent connection strings
-        /// <b>MUST</b> yield the same hash-code.
-        /// </summary>
-        public static IEqualityComparer<string> ConnectionStringComparer
-        {
-            get { return connectionStringComparer; }
-            set { connectionStringComparer = value ?? StringComparer.Ordinal; }
-        }
-
-        private static IEqualityComparer<string> connectionStringComparer = StringComparer.Ordinal;
-
-        /// <summary>
-        /// Key used to indicate the type name associated with a DataTable.
-        /// </summary>
-        private const string DataTableTypeNameKey = "dapper:TypeName";
-
-        /// <summary>
-        /// Used to pass a DataTable as a <see cref="TableValuedParameter"/>.
-        /// </summary>
-        /// <param name="table">The <see cref="DataTable"/> to create this parameter for.</param>
-        /// <param name="typeName">The name of the type this parameter is for.</param>
-        public static ICustomQueryParameter AsTableValuedParameter(this DataTable table, string typeName = null) =>
-            new TableValuedParameter(table, typeName);
-
-        /// <summary>
-        /// Associate a DataTable with a type name.
-        /// </summary>
-        /// <param name="table">The <see cref="DataTable"/> that does with the <paramref name="typeName"/>.</param>
-        /// <param name="typeName">The name of the type this table is for.</param>
-        public static void SetTypeName(this DataTable table, string typeName)
-        {
-            if (table != null)
-            {
-                if (string.IsNullOrEmpty(typeName))
-                    table.ExtendedProperties.Remove(DataTableTypeNameKey);
-                else
-                    table.ExtendedProperties[DataTableTypeNameKey] = typeName;
-            }
-        }
-
-        /// <summary>
-        /// Fetch the type name associated with a <see cref="DataTable"/>.
-        /// </summary>
-        /// <param name="table">The <see cref="DataTable"/> that has a type name associated with it.</param>
-        public static string GetTypeName(this DataTable table) =>
-            table?.ExtendedProperties[DataTableTypeNameKey] as string;
-
-        /// <summary>
-        /// Used to pass a IEnumerable&lt;SqlDataRecord&gt; as a TableValuedParameter.
-        /// </summary>
-        /// <param name="list">The list of records to convert to TVPs.</param>
-        /// <param name="typeName">The sql parameter type name.</param>
-        public static ICustomQueryParameter AsTableValuedParameter<T>(this IEnumerable<T> list, string typeName = null) where T : IDataRecord =>
-            new SqlDataRecordListTVPParameter<T>(list, typeName);
-
-<<<<<<< HEAD
-=======
-        /*
-        /// <summary>
-        /// Used to pass a IEnumerable&lt;SqlDataRecord&gt; as a TableValuedParameter.
-        /// </summary>
-        /// <param name="list">The list of records to convert to TVPs.</param>
-        /// <param name="typeName">The sql parameter type name.</param>
-        public static ICustomQueryParameter AsTableValuedParameter(this IEnumerable<Microsoft.SqlServer.Server.SqlDataRecord> list, string typeName = null) =>
-            new SqlDataRecordListTVPParameter<Microsoft.SqlServer.Server.SqlDataRecord>(list, typeName);
-        // ^^^ retained to avoid missing-method-exception; can presumably drop in a "major"
-        */
-
->>>>>>> 4eeb632f
-        // one per thread
-        [ThreadStatic]
-        private static StringBuilder perThreadStringBuilderCache;
-        private static StringBuilder GetStringBuilder()
-        {
-            var tmp = perThreadStringBuilderCache;
-            if (tmp != null)
-            {
-                perThreadStringBuilderCache = null;
-                tmp.Length = 0;
-                return tmp;
-            }
-            return new StringBuilder();
-        }
-
-        private static string __ToStringRecycle(this StringBuilder obj)
-        {
-            if (obj == null) return "";
-            var s = obj.ToString();
-            perThreadStringBuilderCache = perThreadStringBuilderCache ?? obj;
-            return s;
-        }
-    }
-}
+﻿/*
+ License: http://www.apache.org/licenses/LICENSE-2.0
+ Home page: https://github.com/StackExchange/dapper-dot-net
+ */
+
+using System;
+using System.Collections;
+using System.Collections.Generic;
+using System.ComponentModel;
+using System.Data;
+using System.Globalization;
+using System.Linq;
+using System.Reflection;
+using System.Reflection.Emit;
+using System.Text;
+using System.Text.RegularExpressions;
+using System.Threading;
+using System.Xml;
+using System.Xml.Linq;
+
+namespace Dapper
+{
+    /// <summary>
+    /// Dapper, a light weight object mapper for ADO.NET
+    /// </summary>
+    public static partial class SqlMapper
+    {
+        private class PropertyInfoByNameComparer : IComparer<PropertyInfo>
+        {
+            public int Compare(PropertyInfo x, PropertyInfo y) => string.CompareOrdinal(x.Name, y.Name);
+        }
+        private static int GetColumnHash(IDataReader reader, int startBound = 0, int length = -1)
+        {
+            unchecked
+            {
+                int max = length < 0 ? reader.FieldCount : startBound + length;
+                int hash = (-37 * startBound) + max;
+                for (int i = startBound; i < max; i++)
+                {
+                    object tmp = reader.GetName(i);
+                    hash = (-79 * ((hash * 31) + (tmp?.GetHashCode() ?? 0))) + (reader.GetFieldType(i)?.GetHashCode() ?? 0);
+                }
+                return hash;
+            }
+        }
+
+        /// <summary>
+        /// Called if the query cache is purged via PurgeQueryCache
+        /// </summary>
+        public static event EventHandler QueryCachePurged;
+        private static void OnQueryCachePurged()
+        {
+            var handler = QueryCachePurged;
+            handler?.Invoke(null, EventArgs.Empty);
+        }
+
+        private static readonly System.Collections.Concurrent.ConcurrentDictionary<Identity, CacheInfo> _queryCache = new System.Collections.Concurrent.ConcurrentDictionary<Identity, CacheInfo>();
+        private static void SetQueryCache(Identity key, CacheInfo value)
+        {
+            if (Interlocked.Increment(ref collect) == COLLECT_PER_ITEMS)
+            {
+                CollectCacheGarbage();
+            }
+            _queryCache[key] = value;
+        }
+
+        private static void CollectCacheGarbage()
+        {
+            try
+            {
+                foreach (var pair in _queryCache)
+                {
+                    if (pair.Value.GetHitCount() <= COLLECT_HIT_COUNT_MIN)
+                    {
+                        _queryCache.TryRemove(pair.Key, out CacheInfo cache);
+                    }
+                }
+            }
+
+            finally
+            {
+                Interlocked.Exchange(ref collect, 0);
+            }
+        }
+
+        private const int COLLECT_PER_ITEMS = 1000, COLLECT_HIT_COUNT_MIN = 0;
+        private static int collect;
+        private static bool TryGetQueryCache(Identity key, out CacheInfo value)
+        {
+            if (_queryCache.TryGetValue(key, out value))
+            {
+                value.RecordHit();
+                return true;
+            }
+            value = null;
+            return false;
+        }
+
+        /// <summary>
+        /// Purge the query cache
+        /// </summary>
+        public static void PurgeQueryCache()
+        {
+            _queryCache.Clear();
+            TypeDeserializerCache.Purge();
+            OnQueryCachePurged();
+        }
+
+        private static void PurgeQueryCacheByType(Type type)
+        {
+            foreach (var entry in _queryCache)
+            {
+                if (entry.Key.type == type)
+                    _queryCache.TryRemove(entry.Key, out CacheInfo cache);
+            }
+            TypeDeserializerCache.Purge(type);
+        }
+
+        /// <summary>
+        /// Return a count of all the cached queries by Dapper
+        /// </summary>
+        /// <returns></returns>
+        public static int GetCachedSQLCount()
+        {
+            return _queryCache.Count;
+        }
+
+        /// <summary>
+        /// Return a list of all the queries cached by Dapper
+        /// </summary>
+        /// <param name="ignoreHitCountAbove"></param>
+        /// <returns></returns>
+        public static IEnumerable<Tuple<string, string, int>> GetCachedSQL(int ignoreHitCountAbove = int.MaxValue)
+        {
+            var data = _queryCache.Select(pair => Tuple.Create(pair.Key.connectionString, pair.Key.sql, pair.Value.GetHitCount()));
+            return (ignoreHitCountAbove < int.MaxValue)
+                    ? data.Where(tuple => tuple.Item3 <= ignoreHitCountAbove)
+                    : data;
+        }
+
+        /// <summary>
+        /// Deep diagnostics only: find any hash collisions in the cache
+        /// </summary>
+        /// <returns></returns>
+        public static IEnumerable<Tuple<int, int>> GetHashCollissions()
+        {
+            var counts = new Dictionary<int, int>();
+            foreach (var key in _queryCache.Keys)
+            {
+                if (!counts.TryGetValue(key.hashCode, out int count))
+                {
+                    counts.Add(key.hashCode, 1);
+                }
+                else
+                {
+                    counts[key.hashCode] = count + 1;
+                }
+            }
+            return from pair in counts
+                   where pair.Value > 1
+                   select Tuple.Create(pair.Key, pair.Value);
+        }
+
+        private static Dictionary<Type, DbType> typeMap;
+
+        static SqlMapper()
+        {
+            typeMap = new Dictionary<Type, DbType>
+            {
+                [typeof(byte)] = DbType.Byte,
+                [typeof(sbyte)] = DbType.SByte,
+                [typeof(short)] = DbType.Int16,
+                [typeof(ushort)] = DbType.UInt16,
+                [typeof(int)] = DbType.Int32,
+                [typeof(uint)] = DbType.UInt32,
+                [typeof(long)] = DbType.Int64,
+                [typeof(ulong)] = DbType.UInt64,
+                [typeof(float)] = DbType.Single,
+                [typeof(double)] = DbType.Double,
+                [typeof(decimal)] = DbType.Decimal,
+                [typeof(bool)] = DbType.Boolean,
+                [typeof(string)] = DbType.String,
+                [typeof(char)] = DbType.StringFixedLength,
+                [typeof(Guid)] = DbType.Guid,
+                [typeof(DateTime)] = DbType.DateTime,
+                [typeof(DateTimeOffset)] = DbType.DateTimeOffset,
+                [typeof(TimeSpan)] = DbType.Time,
+                [typeof(byte[])] = DbType.Binary,
+                [typeof(byte?)] = DbType.Byte,
+                [typeof(sbyte?)] = DbType.SByte,
+                [typeof(short?)] = DbType.Int16,
+                [typeof(ushort?)] = DbType.UInt16,
+                [typeof(int?)] = DbType.Int32,
+                [typeof(uint?)] = DbType.UInt32,
+                [typeof(long?)] = DbType.Int64,
+                [typeof(ulong?)] = DbType.UInt64,
+                [typeof(float?)] = DbType.Single,
+                [typeof(double?)] = DbType.Double,
+                [typeof(decimal?)] = DbType.Decimal,
+                [typeof(bool?)] = DbType.Boolean,
+                [typeof(char?)] = DbType.StringFixedLength,
+                [typeof(Guid?)] = DbType.Guid,
+                [typeof(DateTime?)] = DbType.DateTime,
+                [typeof(DateTimeOffset?)] = DbType.DateTimeOffset,
+                [typeof(TimeSpan?)] = DbType.Time,
+                [typeof(object)] = DbType.Object
+            };
+            ResetTypeHandlers(false);
+        }
+
+        /// <summary>
+        /// Clear the registered type handlers.
+        /// </summary>
+        public static void ResetTypeHandlers() => ResetTypeHandlers(true);
+
+        private static void ResetTypeHandlers(bool clone)
+        {
+            typeHandlers = new Dictionary<Type, ITypeHandler>();
+            AddTypeHandlerImpl(typeof(DataTable), new DataTableHandler(), clone);
+            AddTypeHandlerImpl(typeof(XmlDocument), new XmlDocumentHandler(), clone);
+            AddTypeHandlerImpl(typeof(XDocument), new XDocumentHandler(), clone);
+            AddTypeHandlerImpl(typeof(XElement), new XElementHandler(), clone);
+        }
+
+        /// <summary>
+        /// Configure the specified type to be mapped to a given db-type.
+        /// </summary>
+        /// <param name="type">The type to map from.</param>
+        /// <param name="dbType">The database type to map to.</param>
+        public static void AddTypeMap(Type type, DbType dbType)
+        {
+            // use clone, mutate, replace to avoid threading issues
+            var snapshot = typeMap;
+
+            if (snapshot.TryGetValue(type, out DbType oldValue) && oldValue == dbType) return; // nothing to do
+
+            typeMap = new Dictionary<Type, DbType>(snapshot) { [type] = dbType };
+        }
+
+        /// <summary>
+        /// Removes the specified type from the Type/DbType mapping table.
+        /// </summary>
+        /// <param name="type">The type to remove from the current map.</param>
+        public static void RemoveTypeMap(Type type)
+        {
+            // use clone, mutate, replace to avoid threading issues
+            var snapshot = typeMap;
+
+            if (!snapshot.ContainsKey(type)) return; // nothing to do
+
+            var newCopy = new Dictionary<Type, DbType>(snapshot);
+            newCopy.Remove(type);
+
+            typeMap = newCopy;
+        }
+
+        /// <summary>
+        /// Configure the specified type to be processed by a custom handler.
+        /// </summary>
+        /// <param name="type">The type to handle.</param>
+        /// <param name="handler">The handler to process the <paramref name="type"/>.</param>
+        public static void AddTypeHandler(Type type, ITypeHandler handler) => AddTypeHandlerImpl(type, handler, true);
+
+        internal static bool HasTypeHandler(Type type) => typeHandlers.ContainsKey(type);
+
+        /// <summary>
+        /// Configure the specified type to be processed by a custom handler.
+        /// </summary>
+        /// <param name="type">The type to handle.</param>
+        /// <param name="handler">The handler to process the <paramref name="type"/>.</param>
+        /// <param name="clone">Whether to clone the current type handler map.</param>
+        public static void AddTypeHandlerImpl(Type type, ITypeHandler handler, bool clone)
+        {
+            if (type == null) throw new ArgumentNullException(nameof(type));
+
+            Type secondary = null;
+            if (type.IsValueType)
+            {
+                var underlying = Nullable.GetUnderlyingType(type);
+                if (underlying == null)
+                {
+                    secondary = typeof(Nullable<>).MakeGenericType(type); // the Nullable<T>
+                    // type is already the T
+                }
+                else
+                {
+                    secondary = type; // the Nullable<T>
+                    type = underlying; // the T
+                }
+            }
+
+            var snapshot = typeHandlers;
+            if (snapshot.TryGetValue(type, out ITypeHandler oldValue) && handler == oldValue) return; // nothing to do
+
+            var newCopy = clone ? new Dictionary<Type, ITypeHandler>(snapshot) : snapshot;
+
+#pragma warning disable 618
+            typeof(TypeHandlerCache<>).MakeGenericType(type).GetMethod(nameof(TypeHandlerCache<int>.SetHandler), BindingFlags.Static | BindingFlags.NonPublic).Invoke(null, new object[] { handler });
+            if (secondary != null)
+            {
+                typeof(TypeHandlerCache<>).MakeGenericType(secondary).GetMethod(nameof(TypeHandlerCache<int>.SetHandler), BindingFlags.Static | BindingFlags.NonPublic).Invoke(null, new object[] { handler });
+            }
+#pragma warning restore 618
+            if (handler == null)
+            {
+                newCopy.Remove(type);
+                if (secondary != null) newCopy.Remove(secondary);
+            }
+            else
+            {
+                newCopy[type] = handler;
+                if (secondary != null) newCopy[secondary] = handler;
+            }
+            typeHandlers = newCopy;
+        }
+
+        /// <summary>
+        /// Configure the specified type to be processed by a custom handler.
+        /// </summary>
+        /// <typeparam name="T">The type to handle.</typeparam>
+        /// <param name="handler">The handler for the type <typeparamref name="T"/>.</param>
+        public static void AddTypeHandler<T>(TypeHandler<T> handler) => AddTypeHandlerImpl(typeof(T), handler, true);
+
+        private static Dictionary<Type, ITypeHandler> typeHandlers;
+
+        internal const string LinqBinary = "System.Data.Linq.Binary";
+
+        private const string ObsoleteInternalUsageOnly = "This method is for internal use only";
+
+        /// <summary>
+        /// Get the DbType that maps to a given value.
+        /// </summary>
+        /// <param name="value">The object to get a corresponding database type for.</param>
+        [Obsolete(ObsoleteInternalUsageOnly, false)]
+        [Browsable(false)]
+        [EditorBrowsable(EditorBrowsableState.Never)]
+        public static DbType GetDbType(object value)
+        {
+            if (value == null || value is DBNull) return DbType.Object;
+
+            return LookupDbType(value.GetType(), "n/a", false, out ITypeHandler handler);
+        }
+
+        /// <summary>
+        /// OBSOLETE: For internal usage only. Lookup the DbType and handler for a given Type and member
+        /// </summary>
+        /// <param name="type">The type to lookup.</param>
+        /// <param name="name">The name (for error messages).</param>
+        /// <param name="demand">Whether to demand a value (throw if missing).</param>
+        /// <param name="handler">The handler for <paramref name="type"/>.</param>
+        [Obsolete(ObsoleteInternalUsageOnly, false)]
+        [Browsable(false)]
+        [EditorBrowsable(EditorBrowsableState.Never)]
+        public static DbType LookupDbType(Type type, string name, bool demand, out ITypeHandler handler)
+        {
+            handler = null;
+            var nullUnderlyingType = Nullable.GetUnderlyingType(type);
+            if (nullUnderlyingType != null) type = nullUnderlyingType;
+            if (type.IsEnum && !typeMap.ContainsKey(type))
+            {
+                type = Enum.GetUnderlyingType(type);
+            }
+            if (typeMap.TryGetValue(type, out DbType dbType))
+            {
+                return dbType;
+            }
+            if (type.FullName == LinqBinary)
+            {
+                return DbType.Binary;
+            }
+            if (typeHandlers.TryGetValue(type, out handler))
+            {
+                return DbType.Object;
+            }
+            if (typeof(IEnumerable).IsAssignableFrom(type))
+            {
+                // auto-detect things like IEnumerable<SqlDataRecord> as a family
+                if (type.IsInterface && type.IsGenericType
+                    && type.GetGenericTypeDefinition() == typeof(IEnumerable<>)
+                    && typeof(IEnumerable<IDataRecord>).IsAssignableFrom(type))
+                {
+                    var argTypes = type.GetGenericArguments();
+                    if(typeof(IDataRecord).IsAssignableFrom(argTypes[0]))
+                    {
+                        try
+                        {
+                            handler = (ITypeHandler)Activator.CreateInstance(
+                                typeof(SqlDataRecordHandler<>).MakeGenericType(argTypes));
+                            AddTypeHandlerImpl(type, handler, true);
+                            return DbType.Object;
+                        }
+                        catch
+                        {
+                            handler = null;
+                        }
+                    }
+                }
+                return DynamicParameters.EnumerableMultiParameter;
+            }
+
+            switch (type.FullName)
+            {
+                case "Microsoft.SqlServer.Types.SqlGeography":
+                    AddTypeHandler(type, handler = new UdtTypeHandler("geography"));
+                    return DbType.Object;
+                case "Microsoft.SqlServer.Types.SqlGeometry":
+                    AddTypeHandler(type, handler = new UdtTypeHandler("geometry"));
+                    return DbType.Object;
+                case "Microsoft.SqlServer.Types.SqlHierarchyId":
+                    AddTypeHandler(type, handler = new UdtTypeHandler("hierarchyid"));
+                    return DbType.Object;
+            }
+
+            if (demand)
+                throw new NotSupportedException($"The member {name} of type {type.FullName} cannot be used as a parameter value");
+            return DbType.Object;
+        }
+
+        /// <summary>
+        /// Obtains the data as a list; if it is *already* a list, the original object is returned without
+        /// any duplication; otherwise, ToList() is invoked.
+        /// </summary>
+        /// <typeparam name="T">The type of element in the list.</typeparam>
+        /// <param name="source">The enumerable to return as a list.</param>
+        public static List<T> AsList<T>(this IEnumerable<T> source) =>
+            (source == null || source is List<T>) ? (List<T>)source : source.ToList();
+
+        /// <summary>
+        /// Execute parameterized SQL.
+        /// </summary>
+        /// <param name="cnn">The connection to query on.</param>
+        /// <param name="sql">The SQL to execute for this query.</param>
+        /// <param name="param">The parameters to use for this query.</param>
+        /// <param name="transaction">The transaction to use for this query.</param>
+        /// <param name="commandTimeout">Number of seconds before command execution timeout.</param>
+        /// <param name="commandType">Is it a stored proc or a batch?</param>
+        /// <returns>The number of rows affected.</returns>
+        public static int Execute(this IDbConnection cnn, string sql, object param = null, IDbTransaction transaction = null, int? commandTimeout = null, CommandType? commandType = null)
+        {
+            var command = new CommandDefinition(sql, param, transaction, commandTimeout, commandType, CommandFlags.Buffered);
+            return ExecuteImpl(cnn, ref command);
+        }
+
+        /// <summary>
+        /// Execute parameterized SQL.
+        /// </summary>
+        /// <param name="cnn">The connection to execute on.</param>
+        /// <param name="command">The command to execute on this connection.</param>
+        /// <returns>The number of rows affected.</returns>
+        public static int Execute(this IDbConnection cnn, CommandDefinition command) => ExecuteImpl(cnn, ref command);
+
+        /// <summary>
+        /// Execute parameterized SQL that selects a single value.
+        /// </summary>
+        /// <param name="cnn">The connection to execute on.</param>
+        /// <param name="sql">The SQL to execute.</param>
+        /// <param name="param">The parameters to use for this command.</param>
+        /// <param name="transaction">The transaction to use for this command.</param>
+        /// <param name="commandTimeout">Number of seconds before command execution timeout.</param>
+        /// <param name="commandType">Is it a stored proc or a batch?</param>
+        /// <returns>The first cell selected as <see cref="object"/>.</returns>
+        public static object ExecuteScalar(this IDbConnection cnn, string sql, object param = null, IDbTransaction transaction = null, int? commandTimeout = null, CommandType? commandType = null)
+        {
+            var command = new CommandDefinition(sql, param, transaction, commandTimeout, commandType, CommandFlags.Buffered);
+            return ExecuteScalarImpl<object>(cnn, ref command);
+        }
+
+        /// <summary>
+        /// Execute parameterized SQL that selects a single value.
+        /// </summary>
+        /// <typeparam name="T">The type to return.</typeparam>
+        /// <param name="cnn">The connection to execute on.</param>
+        /// <param name="sql">The SQL to execute.</param>
+        /// <param name="param">The parameters to use for this command.</param>
+        /// <param name="transaction">The transaction to use for this command.</param>
+        /// <param name="commandTimeout">Number of seconds before command execution timeout.</param>
+        /// <param name="commandType">Is it a stored proc or a batch?</param>
+        /// <returns>The first cell returned, as <typeparamref name="T"/>.</returns>
+        public static T ExecuteScalar<T>(this IDbConnection cnn, string sql, object param = null, IDbTransaction transaction = null, int? commandTimeout = null, CommandType? commandType = null)
+        {
+            var command = new CommandDefinition(sql, param, transaction, commandTimeout, commandType, CommandFlags.Buffered);
+            return ExecuteScalarImpl<T>(cnn, ref command);
+        }
+
+        /// <summary>
+        /// Execute parameterized SQL that selects a single value.
+        /// </summary>
+        /// <param name="cnn">The connection to execute on.</param>
+        /// <param name="command">The command to execute.</param>
+        /// <returns>The first cell selected as <see cref="object"/>.</returns>
+        public static object ExecuteScalar(this IDbConnection cnn, CommandDefinition command) =>
+            ExecuteScalarImpl<object>(cnn, ref command);
+
+        /// <summary>
+        /// Execute parameterized SQL that selects a single value.
+        /// </summary>
+        /// <typeparam name="T">The type to return.</typeparam>
+        /// <param name="cnn">The connection to execute on.</param>
+        /// <param name="command">The command to execute.</param>
+        /// <returns>The first cell selected as <typeparamref name="T"/>.</returns>
+        public static T ExecuteScalar<T>(this IDbConnection cnn, CommandDefinition command) =>
+            ExecuteScalarImpl<T>(cnn, ref command);
+
+        private static IEnumerable GetMultiExec(object param)
+        {
+            return (param is IEnumerable
+                    && !(param is string
+                      || param is IEnumerable<KeyValuePair<string, object>>
+                      || param is IDynamicParameters)
+                ) ? (IEnumerable)param : null;
+        }
+
+        private static int ExecuteImpl(this IDbConnection cnn, ref CommandDefinition command)
+        {
+            object param = command.Parameters;
+            IEnumerable multiExec = GetMultiExec(param);
+            Identity identity;
+            CacheInfo info = null;
+            if (multiExec != null)
+            {
+                if ((command.Flags & CommandFlags.Pipelined) != 0)
+                {
+                    // this includes all the code for concurrent/overlapped query
+                    return ExecuteMultiImplAsync(cnn, command, multiExec).Result;
+                }
+                bool isFirst = true;
+                int total = 0;
+                bool wasClosed = cnn.State == ConnectionState.Closed;
+                try
+                {
+                    if (wasClosed) cnn.Open();
+                    using (var cmd = command.SetupCommand(cnn, null))
+                    {
+                        string masterSql = null;
+                        foreach (var obj in multiExec)
+                        {
+                            if (isFirst)
+                            {
+                                masterSql = cmd.CommandText;
+                                isFirst = false;
+                                identity = new Identity(command.CommandText, cmd.CommandType, cnn, null, obj.GetType(), null);
+                                info = GetCacheInfo(identity, obj, command.AddToCache);
+                            }
+                            else
+                            {
+                                cmd.CommandText = masterSql; // because we do magic replaces on "in" etc
+                                cmd.Parameters.Clear(); // current code is Add-tastic
+                            }
+                            info.ParamReader(cmd, obj);
+                            total += cmd.ExecuteNonQuery();
+                        }
+                    }
+                    command.OnCompleted();
+                }
+                finally
+                {
+                    if (wasClosed) cnn.Close();
+                }
+                return total;
+            }
+
+            // nice and simple
+            if (param != null)
+            {
+                identity = new Identity(command.CommandText, command.CommandType, cnn, null, param.GetType(), null);
+                info = GetCacheInfo(identity, param, command.AddToCache);
+            }
+            return ExecuteCommand(cnn, ref command, param == null ? null : info.ParamReader);
+        }
+
+        /// <summary>
+        /// Execute parameterized SQL and return an <see cref="IDataReader"/>.
+        /// </summary>
+        /// <param name="cnn">The connection to execute on.</param>
+        /// <param name="sql">The SQL to execute.</param>
+        /// <param name="param">The parameters to use for this command.</param>
+        /// <param name="transaction">The transaction to use for this command.</param>
+        /// <param name="commandTimeout">Number of seconds before command execution timeout.</param>
+        /// <param name="commandType">Is it a stored proc or a batch?</param>
+        /// <returns>An <see cref="IDataReader"/> that can be used to iterate over the results of the SQL query.</returns>
+        /// <remarks>
+        /// This is typically used when the results of a query are not processed by Dapper, for example, used to fill a <see cref="DataTable"/>
+        /// or <see cref="T:DataSet"/>.
+        /// </remarks>
+        /// <example>
+        /// <code>
+        /// <![CDATA[
+        /// DataTable table = new DataTable("MyTable");
+        /// using (var reader = ExecuteReader(cnn, sql, param))
+        /// {
+        ///     table.Load(reader);
+        /// }
+        /// ]]>
+        /// </code>
+        /// </example>
+        public static IDataReader ExecuteReader(this IDbConnection cnn, string sql, object param = null, IDbTransaction transaction = null, int? commandTimeout = null, CommandType? commandType = null)
+        {
+            var command = new CommandDefinition(sql, param, transaction, commandTimeout, commandType, CommandFlags.Buffered);
+            var reader = ExecuteReaderImpl(cnn, ref command, CommandBehavior.Default, out IDbCommand dbcmd);
+            return WrappedReader.Create(dbcmd, reader);
+        }
+
+        /// <summary>
+        /// Execute parameterized SQL and return an <see cref="IDataReader"/>.
+        /// </summary>
+        /// <param name="cnn">The connection to execute on.</param>
+        /// <param name="command">The command to execute.</param>
+        /// <returns>An <see cref="IDataReader"/> that can be used to iterate over the results of the SQL query.</returns>
+        /// <remarks>
+        /// This is typically used when the results of a query are not processed by Dapper, for example, used to fill a <see cref="DataTable"/>
+        /// or <see cref="T:DataSet"/>.
+        /// </remarks>
+        public static IDataReader ExecuteReader(this IDbConnection cnn, CommandDefinition command)
+        {
+            var reader = ExecuteReaderImpl(cnn, ref command, CommandBehavior.Default, out IDbCommand dbcmd);
+            return WrappedReader.Create(dbcmd, reader);
+        }
+
+        /// <summary>
+        /// Execute parameterized SQL and return an <see cref="IDataReader"/>.
+        /// </summary>
+        /// <param name="cnn">The connection to execute on.</param>
+        /// <param name="command">The command to execute.</param>
+        /// <param name="commandBehavior">The <see cref="CommandBehavior"/> flags for this reader.</param>
+        /// <returns>An <see cref="IDataReader"/> that can be used to iterate over the results of the SQL query.</returns>
+        /// <remarks>
+        /// This is typically used when the results of a query are not processed by Dapper, for example, used to fill a <see cref="DataTable"/>
+        /// or <see cref="T:DataSet"/>.
+        /// </remarks>
+        public static IDataReader ExecuteReader(this IDbConnection cnn, CommandDefinition command, CommandBehavior commandBehavior)
+        {
+            var reader = ExecuteReaderImpl(cnn, ref command, commandBehavior, out IDbCommand dbcmd);
+            return WrappedReader.Create(dbcmd, reader);
+        }
+
+        /// <summary>
+        /// Return a sequence of dynamic objects with properties matching the columns.
+        /// </summary>
+        /// <param name="cnn">The connection to query on.</param>
+        /// <param name="sql">The SQL to execute for the query.</param>
+        /// <param name="param">The parameters to pass, if any.</param>
+        /// <param name="transaction">The transaction to use, if any.</param>
+        /// <param name="buffered">Whether to buffer the results in memory.</param>
+        /// <param name="commandTimeout">The command timeout (in seconds).</param>
+        /// <param name="commandType">The type of command to execute.</param>
+        /// <remarks>Note: each row can be accessed via "dynamic", or by casting to an IDictionary&lt;string,object&gt;</remarks>
+        public static IEnumerable<dynamic> Query(this IDbConnection cnn, string sql, object param = null, IDbTransaction transaction = null, bool buffered = true, int? commandTimeout = null, CommandType? commandType = null) =>
+            Query<DapperRow>(cnn, sql, param as object, transaction, buffered, commandTimeout, commandType);
+
+        /// <summary>
+        /// Return a dynamic object with properties matching the columns.
+        /// </summary>
+        /// <param name="cnn">The connection to query on.</param>
+        /// <param name="sql">The SQL to execute for the query.</param>
+        /// <param name="param">The parameters to pass, if any.</param>
+        /// <param name="transaction">The transaction to use, if any.</param>
+        /// <param name="commandTimeout">The command timeout (in seconds).</param>
+        /// <param name="commandType">The type of command to execute.</param>
+        /// <remarks>Note: the row can be accessed via "dynamic", or by casting to an IDictionary&lt;string,object&gt;</remarks>
+        public static dynamic QueryFirst(this IDbConnection cnn, string sql, object param = null, IDbTransaction transaction = null, int? commandTimeout = null, CommandType? commandType = null) =>
+            QueryFirst<DapperRow>(cnn, sql, param as object, transaction, commandTimeout, commandType);
+
+        /// <summary>
+        /// Return a dynamic object with properties matching the columns.
+        /// </summary>
+        /// <param name="cnn">The connection to query on.</param>
+        /// <param name="sql">The SQL to execute for the query.</param>
+        /// <param name="param">The parameters to pass, if any.</param>
+        /// <param name="transaction">The transaction to use, if any.</param>
+        /// <param name="commandTimeout">The command timeout (in seconds).</param>
+        /// <param name="commandType">The type of command to execute.</param>
+        /// <remarks>Note: the row can be accessed via "dynamic", or by casting to an IDictionary&lt;string,object&gt;</remarks>
+        public static dynamic QueryFirstOrDefault(this IDbConnection cnn, string sql, object param = null, IDbTransaction transaction = null, int? commandTimeout = null, CommandType? commandType = null) =>
+            QueryFirstOrDefault<DapperRow>(cnn, sql, param as object, transaction, commandTimeout, commandType);
+
+        /// <summary>
+        /// Return a dynamic object with properties matching the columns.
+        /// </summary>
+        /// <param name="cnn">The connection to query on.</param>
+        /// <param name="sql">The SQL to execute for the query.</param>
+        /// <param name="param">The parameters to pass, if any.</param>
+        /// <param name="transaction">The transaction to use, if any.</param>
+        /// <param name="commandTimeout">The command timeout (in seconds).</param>
+        /// <param name="commandType">The type of command to execute.</param>
+        /// <remarks>Note: the row can be accessed via "dynamic", or by casting to an IDictionary&lt;string,object&gt;</remarks>
+        public static dynamic QuerySingle(this IDbConnection cnn, string sql, object param = null, IDbTransaction transaction = null, int? commandTimeout = null, CommandType? commandType = null) =>
+            QuerySingle<DapperRow>(cnn, sql, param as object, transaction, commandTimeout, commandType);
+
+        /// <summary>
+        /// Return a dynamic object with properties matching the columns.
+        /// </summary>
+        /// <param name="cnn">The connection to query on.</param>
+        /// <param name="sql">The SQL to execute for the query.</param>
+        /// <param name="param">The parameters to pass, if any.</param>
+        /// <param name="transaction">The transaction to use, if any.</param>
+        /// <param name="commandTimeout">The command timeout (in seconds).</param>
+        /// <param name="commandType">The type of command to execute.</param>
+        /// <remarks>Note: the row can be accessed via "dynamic", or by casting to an IDictionary&lt;string,object&gt;</remarks>
+        public static dynamic QuerySingleOrDefault(this IDbConnection cnn, string sql, object param = null, IDbTransaction transaction = null, int? commandTimeout = null, CommandType? commandType = null) =>
+            QuerySingleOrDefault<DapperRow>(cnn, sql, param as object, transaction, commandTimeout, commandType);
+
+        /// <summary>
+        /// Executes a query, returning the data typed as <typeparamref name="T"/>.
+        /// </summary>
+        /// <typeparam name="T">The type of results to return.</typeparam>
+        /// <param name="cnn">The connection to query on.</param>
+        /// <param name="sql">The SQL to execute for the query.</param>
+        /// <param name="param">The parameters to pass, if any.</param>
+        /// <param name="transaction">The transaction to use, if any.</param>
+        /// <param name="buffered">Whether to buffer results in memory.</param>
+        /// <param name="commandTimeout">The command timeout (in seconds).</param>
+        /// <param name="commandType">The type of command to execute.</param>
+        /// <returns>
+        /// A sequence of data of the supplied type; if a basic type (int, string, etc) is queried then the data from the first column in assumed, otherwise an instance is
+        /// created per row, and a direct column-name===member-name mapping is assumed (case insensitive).
+        /// </returns>
+        public static IEnumerable<T> Query<T>(this IDbConnection cnn, string sql, object param = null, IDbTransaction transaction = null, bool buffered = true, int? commandTimeout = null, CommandType? commandType = null)
+        {
+            var command = new CommandDefinition(sql, param, transaction, commandTimeout, commandType, buffered ? CommandFlags.Buffered : CommandFlags.None);
+            var data = QueryImpl<T>(cnn, command, typeof(T));
+            return command.Buffered ? data.ToList() : data;
+        }
+
+        /// <summary>
+        /// Executes a single-row query, returning the data typed as <typeparamref name="T"/>.
+        /// </summary>
+        /// <typeparam name="T">The type of result to return.</typeparam>
+        /// <param name="cnn">The connection to query on.</param>
+        /// <param name="sql">The SQL to execute for the query.</param>
+        /// <param name="param">The parameters to pass, if any.</param>
+        /// <param name="transaction">The transaction to use, if any.</param>
+        /// <param name="commandTimeout">The command timeout (in seconds).</param>
+        /// <param name="commandType">The type of command to execute.</param>
+        /// <returns>
+        /// A sequence of data of the supplied type; if a basic type (int, string, etc) is queried then the data from the first column in assumed, otherwise an instance is
+        /// created per row, and a direct column-name===member-name mapping is assumed (case insensitive).
+        /// </returns>
+        public static T QueryFirst<T>(this IDbConnection cnn, string sql, object param = null, IDbTransaction transaction = null, int? commandTimeout = null, CommandType? commandType = null)
+        {
+            var command = new CommandDefinition(sql, param, transaction, commandTimeout, commandType, CommandFlags.None);
+            return QueryRowImpl<T>(cnn, Row.First, ref command, typeof(T));
+        }
+
+        /// <summary>
+        /// Executes a single-row query, returning the data typed as <typeparamref name="T"/>.
+        /// </summary>
+        /// <typeparam name="T">The type of result to return.</typeparam>
+        /// <param name="cnn">The connection to query on.</param>
+        /// <param name="sql">The SQL to execute for the query.</param>
+        /// <param name="param">The parameters to pass, if any.</param>
+        /// <param name="transaction">The transaction to use, if any.</param>
+        /// <param name="commandTimeout">The command timeout (in seconds).</param>
+        /// <param name="commandType">The type of command to execute.</param>
+        /// <returns>
+        /// A sequence of data of the supplied type; if a basic type (int, string, etc) is queried then the data from the first column in assumed, otherwise an instance is
+        /// created per row, and a direct column-name===member-name mapping is assumed (case insensitive).
+        /// </returns>
+        public static T QueryFirstOrDefault<T>(this IDbConnection cnn, string sql, object param = null, IDbTransaction transaction = null, int? commandTimeout = null, CommandType? commandType = null)
+        {
+            var command = new CommandDefinition(sql, param, transaction, commandTimeout, commandType, CommandFlags.None);
+            return QueryRowImpl<T>(cnn, Row.FirstOrDefault, ref command, typeof(T));
+        }
+
+        /// <summary>
+        /// Executes a single-row query, returning the data typed as <typeparamref name="T"/>.
+        /// </summary>
+        /// <typeparam name="T">The type of result to return.</typeparam>
+        /// <param name="cnn">The connection to query on.</param>
+        /// <param name="sql">The SQL to execute for the query.</param>
+        /// <param name="param">The parameters to pass, if any.</param>
+        /// <param name="transaction">The transaction to use, if any.</param>
+        /// <param name="commandTimeout">The command timeout (in seconds).</param>
+        /// <param name="commandType">The type of command to execute.</param>
+        /// <returns>
+        /// A sequence of data of the supplied type; if a basic type (int, string, etc) is queried then the data from the first column in assumed, otherwise an instance is
+        /// created per row, and a direct column-name===member-name mapping is assumed (case insensitive).
+        /// </returns>
+        public static T QuerySingle<T>(this IDbConnection cnn, string sql, object param = null, IDbTransaction transaction = null, int? commandTimeout = null, CommandType? commandType = null)
+        {
+            var command = new CommandDefinition(sql, param, transaction, commandTimeout, commandType, CommandFlags.None);
+            return QueryRowImpl<T>(cnn, Row.Single, ref command, typeof(T));
+        }
+
+        /// <summary>
+        /// Executes a single-row query, returning the data typed as <typeparamref name="T"/>.
+        /// </summary>
+        /// <typeparam name="T">The type of result to return.</typeparam>
+        /// <param name="cnn">The connection to query on.</param>
+        /// <param name="sql">The SQL to execute for the query.</param>
+        /// <param name="param">The parameters to pass, if any.</param>
+        /// <param name="transaction">The transaction to use, if any.</param>
+        /// <param name="commandTimeout">The command timeout (in seconds).</param>
+        /// <param name="commandType">The type of command to execute.</param>
+        /// <returns>
+        /// A sequence of data of the supplied type; if a basic type (int, string, etc) is queried then the data from the first column in assumed, otherwise an instance is
+        /// created per row, and a direct column-name===member-name mapping is assumed (case insensitive).
+        /// </returns>
+        public static T QuerySingleOrDefault<T>(this IDbConnection cnn, string sql, object param = null, IDbTransaction transaction = null, int? commandTimeout = null, CommandType? commandType = null)
+        {
+            var command = new CommandDefinition(sql, param, transaction, commandTimeout, commandType, CommandFlags.None);
+            return QueryRowImpl<T>(cnn, Row.SingleOrDefault, ref command, typeof(T));
+        }
+
+        /// <summary>
+        /// Executes a single-row query, returning the data typed as <paramref name="type"/>.
+        /// </summary>
+        /// <param name="cnn">The connection to query on.</param>
+        /// <param name="type">The type to return.</param>
+        /// <param name="sql">The SQL to execute for the query.</param>
+        /// <param name="param">The parameters to pass, if any.</param>
+        /// <param name="transaction">The transaction to use, if any.</param>
+        /// <param name="buffered">Whether to buffer results in memory.</param>
+        /// <param name="commandTimeout">The command timeout (in seconds).</param>
+        /// <param name="commandType">The type of command to execute.</param>
+        /// <exception cref="ArgumentNullException"><paramref name="type"/> is <c>null</c>.</exception>
+        /// <returns>
+        /// A sequence of data of the supplied type; if a basic type (int, string, etc) is queried then the data from the first column in assumed, otherwise an instance is
+        /// created per row, and a direct column-name===member-name mapping is assumed (case insensitive).
+        /// </returns>
+        public static IEnumerable<object> Query(this IDbConnection cnn, Type type, string sql, object param = null, IDbTransaction transaction = null, bool buffered = true, int? commandTimeout = null, CommandType? commandType = null)
+        {
+            if (type == null) throw new ArgumentNullException(nameof(type));
+            var command = new CommandDefinition(sql, param, transaction, commandTimeout, commandType, buffered ? CommandFlags.Buffered : CommandFlags.None);
+            var data = QueryImpl<object>(cnn, command, type);
+            return command.Buffered ? data.ToList() : data;
+        }
+
+        /// <summary>
+        /// Executes a single-row query, returning the data typed as <paramref name="type"/>.
+        /// </summary>
+        /// <param name="cnn">The connection to query on.</param>
+        /// <param name="type">The type to return.</param>
+        /// <param name="sql">The SQL to execute for the query.</param>
+        /// <param name="param">The parameters to pass, if any.</param>
+        /// <param name="transaction">The transaction to use, if any.</param>
+        /// <param name="commandTimeout">The command timeout (in seconds).</param>
+        /// <param name="commandType">The type of command to execute.</param>
+        /// <exception cref="ArgumentNullException"><paramref name="type"/> is <c>null</c>.</exception>
+        /// <returns>
+        /// A sequence of data of the supplied type; if a basic type (int, string, etc) is queried then the data from the first column in assumed, otherwise an instance is
+        /// created per row, and a direct column-name===member-name mapping is assumed (case insensitive).
+        /// </returns>
+        public static object QueryFirst(this IDbConnection cnn, Type type, string sql, object param = null, IDbTransaction transaction = null, int? commandTimeout = null, CommandType? commandType = null)
+        {
+            if (type == null) throw new ArgumentNullException(nameof(type));
+            var command = new CommandDefinition(sql, param, transaction, commandTimeout, commandType, CommandFlags.None);
+            return QueryRowImpl<object>(cnn, Row.First, ref command, type);
+        }
+
+        /// <summary>
+        /// Executes a single-row query, returning the data typed as <paramref name="type"/>.
+        /// </summary>
+        /// <param name="cnn">The connection to query on.</param>
+        /// <param name="type">The type to return.</param>
+        /// <param name="sql">The SQL to execute for the query.</param>
+        /// <param name="param">The parameters to pass, if any.</param>
+        /// <param name="transaction">The transaction to use, if any.</param>
+        /// <param name="commandTimeout">The command timeout (in seconds).</param>
+        /// <param name="commandType">The type of command to execute.</param>
+        /// <exception cref="ArgumentNullException"><paramref name="type"/> is <c>null</c>.</exception>
+        /// <returns>
+        /// A sequence of data of the supplied type; if a basic type (int, string, etc) is queried then the data from the first column in assumed, otherwise an instance is
+        /// created per row, and a direct column-name===member-name mapping is assumed (case insensitive).
+        /// </returns>
+        public static object QueryFirstOrDefault(this IDbConnection cnn, Type type, string sql, object param = null, IDbTransaction transaction = null, int? commandTimeout = null, CommandType? commandType = null)
+        {
+            if (type == null) throw new ArgumentNullException(nameof(type));
+            var command = new CommandDefinition(sql, param, transaction, commandTimeout, commandType, CommandFlags.None);
+            return QueryRowImpl<object>(cnn, Row.FirstOrDefault, ref command, type);
+        }
+
+        /// <summary>
+        /// Executes a single-row query, returning the data typed as <paramref name="type"/>.
+        /// </summary>
+        /// <param name="cnn">The connection to query on.</param>
+        /// <param name="type">The type to return.</param>
+        /// <param name="sql">The SQL to execute for the query.</param>
+        /// <param name="param">The parameters to pass, if any.</param>
+        /// <param name="transaction">The transaction to use, if any.</param>
+        /// <param name="commandTimeout">The command timeout (in seconds).</param>
+        /// <param name="commandType">The type of command to execute.</param>
+        /// <exception cref="ArgumentNullException"><paramref name="type"/> is <c>null</c>.</exception>
+        /// <returns>
+        /// A sequence of data of the supplied type; if a basic type (int, string, etc) is queried then the data from the first column in assumed, otherwise an instance is
+        /// created per row, and a direct column-name===member-name mapping is assumed (case insensitive).
+        /// </returns>
+        public static object QuerySingle(this IDbConnection cnn, Type type, string sql, object param = null, IDbTransaction transaction = null, int? commandTimeout = null, CommandType? commandType = null)
+        {
+            if (type == null) throw new ArgumentNullException(nameof(type));
+            var command = new CommandDefinition(sql, param, transaction, commandTimeout, commandType, CommandFlags.None);
+            return QueryRowImpl<object>(cnn, Row.Single, ref command, type);
+        }
+
+        /// <summary>
+        /// Executes a single-row query, returning the data typed as <paramref name="type"/>.
+        /// </summary>
+        /// <param name="cnn">The connection to query on.</param>
+        /// <param name="type">The type to return.</param>
+        /// <param name="sql">The SQL to execute for the query.</param>
+        /// <param name="param">The parameters to pass, if any.</param>
+        /// <param name="transaction">The transaction to use, if any.</param>
+        /// <param name="commandTimeout">The command timeout (in seconds).</param>
+        /// <param name="commandType">The type of command to execute.</param>
+        /// <exception cref="ArgumentNullException"><paramref name="type"/> is <c>null</c>.</exception>
+        /// <returns>
+        /// A sequence of data of the supplied type; if a basic type (int, string, etc) is queried then the data from the first column in assumed, otherwise an instance is
+        /// created per row, and a direct column-name===member-name mapping is assumed (case insensitive).
+        /// </returns>
+        public static object QuerySingleOrDefault(this IDbConnection cnn, Type type, string sql, object param = null, IDbTransaction transaction = null, int? commandTimeout = null, CommandType? commandType = null)
+        {
+            if (type == null) throw new ArgumentNullException(nameof(type));
+            var command = new CommandDefinition(sql, param, transaction, commandTimeout, commandType, CommandFlags.None);
+            return QueryRowImpl<object>(cnn, Row.SingleOrDefault, ref command, type);
+        }
+
+        /// <summary>
+        /// Executes a query, returning the data typed as <typeparamref name="T"/>.
+        /// </summary>
+        /// <typeparam name="T">The type of results to return.</typeparam>
+        /// <param name="cnn">The connection to query on.</param>
+        /// <param name="command">The command used to query on this connection.</param>
+        /// <returns>
+        /// A sequence of data of <typeparamref name="T"/>; if a basic type (int, string, etc) is queried then the data from the first column in assumed, otherwise an instance is
+        /// created per row, and a direct column-name===member-name mapping is assumed (case insensitive).
+        /// </returns>
+        public static IEnumerable<T> Query<T>(this IDbConnection cnn, CommandDefinition command)
+        {
+            var data = QueryImpl<T>(cnn, command, typeof(T));
+            return command.Buffered ? data.ToList() : data;
+        }
+
+        /// <summary>
+        /// Executes a query, returning the data typed as <typeparamref name="T"/>.
+        /// </summary>
+        /// <typeparam name="T">The type of results to return.</typeparam>
+        /// <param name="cnn">The connection to query on.</param>
+        /// <param name="command">The command used to query on this connection.</param>
+        /// <returns>
+        /// A single instance or null of the supplied type; if a basic type (int, string, etc) is queried then the data from the first column in assumed, otherwise an instance is
+        /// created per row, and a direct column-name===member-name mapping is assumed (case insensitive).
+        /// </returns>
+        public static T QueryFirst<T>(this IDbConnection cnn, CommandDefinition command) =>
+            QueryRowImpl<T>(cnn, Row.First, ref command, typeof(T));
+
+        /// <summary>
+        /// Executes a query, returning the data typed as <typeparamref name="T"/>.
+        /// </summary>
+        /// <typeparam name="T">The type of results to return.</typeparam>
+        /// <param name="cnn">The connection to query on.</param>
+        /// <param name="command">The command used to query on this connection.</param>
+        /// <returns>
+        /// A single or null instance of the supplied type; if a basic type (int, string, etc) is queried then the data from the first column in assumed, otherwise an instance is
+        /// created per row, and a direct column-name===member-name mapping is assumed (case insensitive).
+        /// </returns>
+        public static T QueryFirstOrDefault<T>(this IDbConnection cnn, CommandDefinition command) =>
+            QueryRowImpl<T>(cnn, Row.FirstOrDefault, ref command, typeof(T));
+
+        /// <summary>
+        /// Executes a query, returning the data typed as <typeparamref name="T"/>.
+        /// </summary>
+        /// <typeparam name="T">The type of results to return.</typeparam>
+        /// <param name="cnn">The connection to query on.</param>
+        /// <param name="command">The command used to query on this connection.</param>
+        /// <returns>
+        /// A single instance of the supplied type; if a basic type (int, string, etc) is queried then the data from the first column in assumed, otherwise an instance is
+        /// created per row, and a direct column-name===member-name mapping is assumed (case insensitive).
+        /// </returns>
+        public static T QuerySingle<T>(this IDbConnection cnn, CommandDefinition command) =>
+            QueryRowImpl<T>(cnn, Row.Single, ref command, typeof(T));
+
+        /// <summary>
+        /// Executes a query, returning the data typed as <typeparamref name="T"/>.
+        /// </summary>
+        /// <typeparam name="T">The type of results to return.</typeparam>
+        /// <param name="cnn">The connection to query on.</param>
+        /// <param name="command">The command used to query on this connection.</param>
+        /// <returns>
+        /// A single instance of the supplied type; if a basic type (int, string, etc) is queried then the data from the first column in assumed, otherwise an instance is
+        /// created per row, and a direct column-name===member-name mapping is assumed (case insensitive).
+        /// </returns>
+        public static T QuerySingleOrDefault<T>(this IDbConnection cnn, CommandDefinition command) =>
+            QueryRowImpl<T>(cnn, Row.SingleOrDefault, ref command, typeof(T));
+
+        /// <summary>
+        /// Execute a command that returns multiple result sets, and access each in turn.
+        /// </summary>
+        /// <param name="cnn">The connection to query on.</param>
+        /// <param name="sql">The SQL to execute for this query.</param>
+        /// <param name="param">The parameters to use for this query.</param>
+        /// <param name="transaction">The transaction to use for this query.</param>
+        /// <param name="commandTimeout">Number of seconds before command execution timeout.</param>
+        /// <param name="commandType">Is it a stored proc or a batch?</param>
+        public static GridReader QueryMultiple(this IDbConnection cnn, string sql, object param = null, IDbTransaction transaction = null, int? commandTimeout = null, CommandType? commandType = null)
+        {
+            var command = new CommandDefinition(sql, param, transaction, commandTimeout, commandType, CommandFlags.Buffered);
+            return QueryMultipleImpl(cnn, ref command);
+        }
+
+        /// <summary>
+        /// Execute a command that returns multiple result sets, and access each in turn.
+        /// </summary>
+        /// <param name="cnn">The connection to query on.</param>
+        /// <param name="command">The command to execute for this query.</param>
+        public static GridReader QueryMultiple(this IDbConnection cnn, CommandDefinition command) =>
+            QueryMultipleImpl(cnn, ref command);
+
+        private static GridReader QueryMultipleImpl(this IDbConnection cnn, ref CommandDefinition command)
+        {
+            object param = command.Parameters;
+            var identity = new Identity(command.CommandText, command.CommandType, cnn, typeof(GridReader), param?.GetType(), null);
+            CacheInfo info = GetCacheInfo(identity, param, command.AddToCache);
+
+            IDbCommand cmd = null;
+            IDataReader reader = null;
+            bool wasClosed = cnn.State == ConnectionState.Closed;
+            try
+            {
+                if (wasClosed) cnn.Open();
+                cmd = command.SetupCommand(cnn, info.ParamReader);
+                reader = ExecuteReaderWithFlagsFallback(cmd, wasClosed, CommandBehavior.SequentialAccess);
+
+                var result = new GridReader(cmd, reader, identity, command.Parameters as DynamicParameters, command.AddToCache);
+                cmd = null; // now owned by result
+                wasClosed = false; // *if* the connection was closed and we got this far, then we now have a reader
+                // with the CloseConnection flag, so the reader will deal with the connection; we
+                // still need something in the "finally" to ensure that broken SQL still results
+                // in the connection closing itself
+                return result;
+            }
+            catch
+            {
+                if (reader != null)
+                {
+                    if (!reader.IsClosed)
+                    {
+                        try { cmd?.Cancel(); }
+                        catch { /* don't spoil the existing exception */ }
+                    }
+                    reader.Dispose();
+                }
+                cmd?.Dispose();
+                if (wasClosed) cnn.Close();
+                throw;
+            }
+        }
+
+        private static IDataReader ExecuteReaderWithFlagsFallback(IDbCommand cmd, bool wasClosed, CommandBehavior behavior)
+        {
+            try
+            {
+                return cmd.ExecuteReader(GetBehavior(wasClosed, behavior));
+            }
+            catch (ArgumentException ex)
+            { // thanks, Sqlite!
+                if (Settings.DisableCommandBehaviorOptimizations(behavior, ex))
+                {
+                    // we can retry; this time it will have different flags
+                    return cmd.ExecuteReader(GetBehavior(wasClosed, behavior));
+                }
+                throw;
+            }
+        }
+
+        private static IEnumerable<T> QueryImpl<T>(this IDbConnection cnn, CommandDefinition command, Type effectiveType)
+        {
+            object param = command.Parameters;
+            var identity = new Identity(command.CommandText, command.CommandType, cnn, effectiveType, param?.GetType(), null);
+            var info = GetCacheInfo(identity, param, command.AddToCache);
+
+            IDbCommand cmd = null;
+            IDataReader reader = null;
+
+            bool wasClosed = cnn.State == ConnectionState.Closed;
+            try
+            {
+                cmd = command.SetupCommand(cnn, info.ParamReader);
+
+                if (wasClosed) cnn.Open();
+                reader = ExecuteReaderWithFlagsFallback(cmd, wasClosed, CommandBehavior.SequentialAccess | CommandBehavior.SingleResult);
+                wasClosed = false; // *if* the connection was closed and we got this far, then we now have a reader
+                // with the CloseConnection flag, so the reader will deal with the connection; we
+                // still need something in the "finally" to ensure that broken SQL still results
+                // in the connection closing itself
+                var tuple = info.Deserializer;
+                int hash = GetColumnHash(reader);
+                if (tuple.Func == null || tuple.Hash != hash)
+                {
+                    if (reader.FieldCount == 0) //https://code.google.com/p/dapper-dot-net/issues/detail?id=57
+                        yield break;
+                    tuple = info.Deserializer = new DeserializerState(hash, GetDeserializer(effectiveType, reader, 0, -1, false));
+                    if (command.AddToCache) SetQueryCache(identity, info);
+                }
+
+                var func = tuple.Func;
+                var convertToType = Nullable.GetUnderlyingType(effectiveType) ?? effectiveType;
+                while (reader.Read())
+                {
+                    object val = func(reader);
+                    if (val == null || val is T)
+                    {
+                        yield return (T)val;
+                    }
+                    else
+                    {
+                        yield return (T)Convert.ChangeType(val, convertToType, CultureInfo.InvariantCulture);
+                    }
+                }
+                while (reader.NextResult()) { /* ignore subsequent result sets */ }
+                // happy path; close the reader cleanly - no
+                // need for "Cancel" etc
+                reader.Dispose();
+                reader = null;
+
+                command.OnCompleted();
+            }
+            finally
+            {
+                if (reader != null)
+                {
+                    if (!reader.IsClosed)
+                    {
+                        try { cmd.Cancel(); }
+                        catch { /* don't spoil the existing exception */ }
+                    }
+                    reader.Dispose();
+                }
+                if (wasClosed) cnn.Close();
+                cmd?.Dispose();
+            }
+        }
+
+        [Flags]
+        internal enum Row
+        {
+            First = 0,
+            FirstOrDefault = 1, //  & FirstOrDefault != 0: allow zero rows
+            Single = 2, // & Single != 0: demand at least one row
+            SingleOrDefault = 3
+        }
+
+        private static readonly int[] ErrTwoRows = new int[2], ErrZeroRows = new int[0];
+        private static void ThrowMultipleRows(Row row)
+        {
+            switch (row)
+            {  // get the standard exception from the runtime
+                case Row.Single: ErrTwoRows.Single(); break;
+                case Row.SingleOrDefault: ErrTwoRows.SingleOrDefault(); break;
+                default: throw new InvalidOperationException();
+            }
+        }
+
+        private static void ThrowZeroRows(Row row)
+        {
+            switch (row)
+            { // get the standard exception from the runtime
+                case Row.First: ErrZeroRows.First(); break;
+                case Row.Single: ErrZeroRows.Single(); break;
+                default: throw new InvalidOperationException();
+            }
+        }
+
+        private static T QueryRowImpl<T>(IDbConnection cnn, Row row, ref CommandDefinition command, Type effectiveType)
+        {
+            object param = command.Parameters;
+            var identity = new Identity(command.CommandText, command.CommandType, cnn, effectiveType, param?.GetType(), null);
+            var info = GetCacheInfo(identity, param, command.AddToCache);
+
+            IDbCommand cmd = null;
+            IDataReader reader = null;
+
+            bool wasClosed = cnn.State == ConnectionState.Closed;
+            try
+            {
+                cmd = command.SetupCommand(cnn, info.ParamReader);
+
+                if (wasClosed) cnn.Open();
+                reader = ExecuteReaderWithFlagsFallback(cmd, wasClosed, (row & Row.Single) != 0
+                    ? CommandBehavior.SequentialAccess | CommandBehavior.SingleResult // need to allow multiple rows, to check fail condition
+                    : CommandBehavior.SequentialAccess | CommandBehavior.SingleResult | CommandBehavior.SingleRow);
+                wasClosed = false; // *if* the connection was closed and we got this far, then we now have a reader
+
+                T result = default(T);
+                if (reader.Read() && reader.FieldCount != 0)
+                {
+                    // with the CloseConnection flag, so the reader will deal with the connection; we
+                    // still need something in the "finally" to ensure that broken SQL still results
+                    // in the connection closing itself
+                    var tuple = info.Deserializer;
+                    int hash = GetColumnHash(reader);
+                    if (tuple.Func == null || tuple.Hash != hash)
+                    {
+                        tuple = info.Deserializer = new DeserializerState(hash, GetDeserializer(effectiveType, reader, 0, -1, false));
+                        if (command.AddToCache) SetQueryCache(identity, info);
+                    }
+
+                    var func = tuple.Func;
+                    object val = func(reader);
+                    if (val == null || val is T)
+                    {
+                        result = (T)val;
+                    }
+                    else
+                    {
+                        var convertToType = Nullable.GetUnderlyingType(effectiveType) ?? effectiveType;
+                        result = (T)Convert.ChangeType(val, convertToType, CultureInfo.InvariantCulture);
+                    }
+                    if ((row & Row.Single) != 0 && reader.Read()) ThrowMultipleRows(row);
+                    while (reader.Read()) { /* ignore subsequent rows */ }
+                }
+                else if ((row & Row.FirstOrDefault) == 0) // demanding a row, and don't have one
+                {
+                    ThrowZeroRows(row);
+                }
+                while (reader.NextResult()) { /* ignore subsequent result sets */ }
+                // happy path; close the reader cleanly - no
+                // need for "Cancel" etc
+                reader.Dispose();
+                reader = null;
+
+                command.OnCompleted();
+                return result;
+            }
+            finally
+            {
+                if (reader != null)
+                {
+                    if (!reader.IsClosed)
+                    {
+                        try { cmd.Cancel(); }
+                        catch { /* don't spoil the existing exception */ }
+                    }
+                    reader.Dispose();
+                }
+                if (wasClosed) cnn.Close();
+                cmd?.Dispose();
+            }
+        }
+
+        /// <summary>
+        /// Perform a multi-mapping query with 2 input types.
+        /// This returns a single type, combined from the raw types via <paramref name="map"/>.
+        /// </summary>
+        /// <typeparam name="TFirst">The first type in the recordset.</typeparam>
+        /// <typeparam name="TSecond">The second type in the recordset.</typeparam>
+        /// <typeparam name="TReturn">The combined type to return.</typeparam>
+        /// <param name="cnn">The connection to query on.</param>
+        /// <param name="sql">The SQL to execute for this query.</param>
+        /// <param name="map">The function to map row types to the return type.</param>
+        /// <param name="param">The parameters to use for this query.</param>
+        /// <param name="transaction">The transaction to use for this query.</param>
+        /// <param name="buffered">Whether to buffer the results in memory.</param>
+        /// <param name="splitOn">The field we should split and read the second object from (default: "Id").</param>
+        /// <param name="commandTimeout">Number of seconds before command execution timeout.</param>
+        /// <param name="commandType">Is it a stored proc or a batch?</param>
+        /// <returns>An enumerable of <typeparamref name="TReturn"/>.</returns>
+        public static IEnumerable<TReturn> Query<TFirst, TSecond, TReturn>(this IDbConnection cnn, string sql, Func<TFirst, TSecond, TReturn> map, object param = null, IDbTransaction transaction = null, bool buffered = true, string splitOn = "Id", int? commandTimeout = null, CommandType? commandType = null) =>
+            MultiMap<TFirst, TSecond, DontMap, DontMap, DontMap, DontMap, DontMap, TReturn>(cnn, sql, map, param, transaction, buffered, splitOn, commandTimeout, commandType);
+
+        /// <summary>
+        /// Perform a multi-mapping query with 3 input types.
+        /// This returns a single type, combined from the raw types via <paramref name="map"/>.
+        /// </summary>
+        /// <typeparam name="TFirst">The first type in the recordset.</typeparam>
+        /// <typeparam name="TSecond">The second type in the recordset.</typeparam>
+        /// <typeparam name="TThird">The third type in the recordset.</typeparam>
+        /// <typeparam name="TReturn">The combined type to return.</typeparam>
+        /// <param name="cnn">The connection to query on.</param>
+        /// <param name="sql">The SQL to execute for this query.</param>
+        /// <param name="map">The function to map row types to the return type.</param>
+        /// <param name="param">The parameters to use for this query.</param>
+        /// <param name="transaction">The transaction to use for this query.</param>
+        /// <param name="buffered">Whether to buffer the results in memory.</param>
+        /// <param name="splitOn">The field we should split and read the second object from (default: "Id").</param>
+        /// <param name="commandTimeout">Number of seconds before command execution timeout.</param>
+        /// <param name="commandType">Is it a stored proc or a batch?</param>
+        /// <returns>An enumerable of <typeparamref name="TReturn"/>.</returns>
+        public static IEnumerable<TReturn> Query<TFirst, TSecond, TThird, TReturn>(this IDbConnection cnn, string sql, Func<TFirst, TSecond, TThird, TReturn> map, object param = null, IDbTransaction transaction = null, bool buffered = true, string splitOn = "Id", int? commandTimeout = null, CommandType? commandType = null) =>
+            MultiMap<TFirst, TSecond, TThird, DontMap, DontMap, DontMap, DontMap, TReturn>(cnn, sql, map, param, transaction, buffered, splitOn, commandTimeout, commandType);
+
+        /// <summary>
+        /// Perform a multi-mapping query with 4 input types.
+        /// This returns a single type, combined from the raw types via <paramref name="map"/>.
+        /// </summary>
+        /// <typeparam name="TFirst">The first type in the recordset.</typeparam>
+        /// <typeparam name="TSecond">The second type in the recordset.</typeparam>
+        /// <typeparam name="TThird">The third type in the recordset.</typeparam>
+        /// <typeparam name="TFourth">The fourth type in the recordset.</typeparam>
+        /// <typeparam name="TReturn">The combined type to return.</typeparam>
+        /// <param name="cnn">The connection to query on.</param>
+        /// <param name="sql">The SQL to execute for this query.</param>
+        /// <param name="map">The function to map row types to the return type.</param>
+        /// <param name="param">The parameters to use for this query.</param>
+        /// <param name="transaction">The transaction to use for this query.</param>
+        /// <param name="buffered">Whether to buffer the results in memory.</param>
+        /// <param name="splitOn">The field we should split and read the second object from (default: "Id").</param>
+        /// <param name="commandTimeout">Number of seconds before command execution timeout.</param>
+        /// <param name="commandType">Is it a stored proc or a batch?</param>
+        /// <returns>An enumerable of <typeparamref name="TReturn"/>.</returns>
+        public static IEnumerable<TReturn> Query<TFirst, TSecond, TThird, TFourth, TReturn>(this IDbConnection cnn, string sql, Func<TFirst, TSecond, TThird, TFourth, TReturn> map, object param = null, IDbTransaction transaction = null, bool buffered = true, string splitOn = "Id", int? commandTimeout = null, CommandType? commandType = null) =>
+            MultiMap<TFirst, TSecond, TThird, TFourth, DontMap, DontMap, DontMap, TReturn>(cnn, sql, map, param, transaction, buffered, splitOn, commandTimeout, commandType);
+
+        /// <summary>
+        /// Perform a multi-mapping query with 5 input types.
+        /// This returns a single type, combined from the raw types via <paramref name="map"/>.
+        /// </summary>
+        /// <typeparam name="TFirst">The first type in the recordset.</typeparam>
+        /// <typeparam name="TSecond">The second type in the recordset.</typeparam>
+        /// <typeparam name="TThird">The third type in the recordset.</typeparam>
+        /// <typeparam name="TFourth">The fourth type in the recordset.</typeparam>
+        /// <typeparam name="TFifth">The fifth type in the recordset.</typeparam>
+        /// <typeparam name="TReturn">The combined type to return.</typeparam>
+        /// <param name="cnn">The connection to query on.</param>
+        /// <param name="sql">The SQL to execute for this query.</param>
+        /// <param name="map">The function to map row types to the return type.</param>
+        /// <param name="param">The parameters to use for this query.</param>
+        /// <param name="transaction">The transaction to use for this query.</param>
+        /// <param name="buffered">Whether to buffer the results in memory.</param>
+        /// <param name="splitOn">The field we should split and read the second object from (default: "Id").</param>
+        /// <param name="commandTimeout">Number of seconds before command execution timeout.</param>
+        /// <param name="commandType">Is it a stored proc or a batch?</param>
+        /// <returns>An enumerable of <typeparamref name="TReturn"/>.</returns>
+        public static IEnumerable<TReturn> Query<TFirst, TSecond, TThird, TFourth, TFifth, TReturn>(this IDbConnection cnn, string sql, Func<TFirst, TSecond, TThird, TFourth, TFifth, TReturn> map, object param = null, IDbTransaction transaction = null, bool buffered = true, string splitOn = "Id", int? commandTimeout = null, CommandType? commandType = null) =>
+            MultiMap<TFirst, TSecond, TThird, TFourth, TFifth, DontMap, DontMap, TReturn>(cnn, sql, map, param, transaction, buffered, splitOn, commandTimeout, commandType);
+
+        /// <summary>
+        /// Perform a multi-mapping query with 6 input types.
+        /// This returns a single type, combined from the raw types via <paramref name="map"/>.
+        /// </summary>
+        /// <typeparam name="TFirst">The first type in the recordset.</typeparam>
+        /// <typeparam name="TSecond">The second type in the recordset.</typeparam>
+        /// <typeparam name="TThird">The third type in the recordset.</typeparam>
+        /// <typeparam name="TFourth">The fourth type in the recordset.</typeparam>
+        /// <typeparam name="TFifth">The fifth type in the recordset.</typeparam>
+        /// <typeparam name="TSixth">The sixth type in the recordset.</typeparam>
+        /// <typeparam name="TReturn">The combined type to return.</typeparam>
+        /// <param name="cnn">The connection to query on.</param>
+        /// <param name="sql">The SQL to execute for this query.</param>
+        /// <param name="map">The function to map row types to the return type.</param>
+        /// <param name="param">The parameters to use for this query.</param>
+        /// <param name="transaction">The transaction to use for this query.</param>
+        /// <param name="buffered">Whether to buffer the results in memory.</param>
+        /// <param name="splitOn">The field we should split and read the second object from (default: "Id").</param>
+        /// <param name="commandTimeout">Number of seconds before command execution timeout.</param>
+        /// <param name="commandType">Is it a stored proc or a batch?</param>
+        /// <returns>An enumerable of <typeparamref name="TReturn"/>.</returns>
+        public static IEnumerable<TReturn> Query<TFirst, TSecond, TThird, TFourth, TFifth, TSixth, TReturn>(this IDbConnection cnn, string sql, Func<TFirst, TSecond, TThird, TFourth, TFifth, TSixth, TReturn> map, object param = null, IDbTransaction transaction = null, bool buffered = true, string splitOn = "Id", int? commandTimeout = null, CommandType? commandType = null) =>
+            MultiMap<TFirst, TSecond, TThird, TFourth, TFifth, TSixth, DontMap, TReturn>(cnn, sql, map, param, transaction, buffered, splitOn, commandTimeout, commandType);
+
+        /// <summary>
+        /// Perform a multi-mapping query with 7 input types. If you need more types -> use Query with Type[] parameter.
+        /// This returns a single type, combined from the raw types via <paramref name="map"/>.
+        /// </summary>
+        /// <typeparam name="TFirst">The first type in the recordset.</typeparam>
+        /// <typeparam name="TSecond">The second type in the recordset.</typeparam>
+        /// <typeparam name="TThird">The third type in the recordset.</typeparam>
+        /// <typeparam name="TFourth">The fourth type in the recordset.</typeparam>
+        /// <typeparam name="TFifth">The fifth type in the recordset.</typeparam>
+        /// <typeparam name="TSixth">The sixth type in the recordset.</typeparam>
+        /// <typeparam name="TSeventh">The seventh type in the recordset.</typeparam>
+        /// <typeparam name="TReturn">The combined type to return.</typeparam>
+        /// <param name="cnn">The connection to query on.</param>
+        /// <param name="sql">The SQL to execute for this query.</param>
+        /// <param name="map">The function to map row types to the return type.</param>
+        /// <param name="param">The parameters to use for this query.</param>
+        /// <param name="transaction">The transaction to use for this query.</param>
+        /// <param name="buffered">Whether to buffer the results in memory.</param>
+        /// <param name="splitOn">The field we should split and read the second object from (default: "Id").</param>
+        /// <param name="commandTimeout">Number of seconds before command execution timeout.</param>
+        /// <param name="commandType">Is it a stored proc or a batch?</param>
+        /// <returns>An enumerable of <typeparamref name="TReturn"/>.</returns>
+        public static IEnumerable<TReturn> Query<TFirst, TSecond, TThird, TFourth, TFifth, TSixth, TSeventh, TReturn>(this IDbConnection cnn, string sql, Func<TFirst, TSecond, TThird, TFourth, TFifth, TSixth, TSeventh, TReturn> map, object param = null, IDbTransaction transaction = null, bool buffered = true, string splitOn = "Id", int? commandTimeout = null, CommandType? commandType = null) =>
+            MultiMap<TFirst, TSecond, TThird, TFourth, TFifth, TSixth, TSeventh, TReturn>(cnn, sql, map, param, transaction, buffered, splitOn, commandTimeout, commandType);
+
+        /// <summary>
+        /// Perform a multi-mapping query with an arbitrary number of input types.
+        /// This returns a single type, combined from the raw types via <paramref name="map"/>.
+        /// </summary>
+        /// <typeparam name="TReturn">The combined type to return.</typeparam>
+        /// <param name="cnn">The connection to query on.</param>
+        /// <param name="sql">The SQL to execute for this query.</param>
+        /// <param name="types">Array of types in the recordset.</param>
+        /// <param name="map">The function to map row types to the return type.</param>
+        /// <param name="param">The parameters to use for this query.</param>
+        /// <param name="transaction">The transaction to use for this query.</param>
+        /// <param name="buffered">Whether to buffer the results in memory.</param>
+        /// <param name="splitOn">The field we should split and read the second object from (default: "Id").</param>
+        /// <param name="commandTimeout">Number of seconds before command execution timeout.</param>
+        /// <param name="commandType">Is it a stored proc or a batch?</param>
+        /// <returns>An enumerable of <typeparamref name="TReturn"/>.</returns>
+        public static IEnumerable<TReturn> Query<TReturn>(this IDbConnection cnn, string sql, Type[] types, Func<object[], TReturn> map, object param = null, IDbTransaction transaction = null, bool buffered = true, string splitOn = "Id", int? commandTimeout = null, CommandType? commandType = null)
+        {
+            var command = new CommandDefinition(sql, param, transaction, commandTimeout, commandType, buffered ? CommandFlags.Buffered : CommandFlags.None);
+            var results = MultiMapImpl(cnn, command, types, map, splitOn, null, null, true);
+            return buffered ? results.ToList() : results;
+        }
+
+        private static IEnumerable<TReturn> MultiMap<TFirst, TSecond, TThird, TFourth, TFifth, TSixth, TSeventh, TReturn>(
+            this IDbConnection cnn, string sql, Delegate map, object param, IDbTransaction transaction, bool buffered, string splitOn, int? commandTimeout, CommandType? commandType)
+        {
+            var command = new CommandDefinition(sql, param, transaction, commandTimeout, commandType, buffered ? CommandFlags.Buffered : CommandFlags.None);
+            var results = MultiMapImpl<TFirst, TSecond, TThird, TFourth, TFifth, TSixth, TSeventh, TReturn>(cnn, command, map, splitOn, null, null, true);
+            return buffered ? results.ToList() : results;
+        }
+
+        private static IEnumerable<TReturn> MultiMapImpl<TFirst, TSecond, TThird, TFourth, TFifth, TSixth, TSeventh, TReturn>(this IDbConnection cnn, CommandDefinition command, Delegate map, string splitOn, IDataReader reader, Identity identity, bool finalize)
+        {
+            object param = command.Parameters;
+            identity = identity ?? new Identity(command.CommandText, command.CommandType, cnn, typeof(TFirst), param?.GetType(), new[] { typeof(TFirst), typeof(TSecond), typeof(TThird), typeof(TFourth), typeof(TFifth), typeof(TSixth), typeof(TSeventh) });
+            CacheInfo cinfo = GetCacheInfo(identity, param, command.AddToCache);
+
+            IDbCommand ownedCommand = null;
+            IDataReader ownedReader = null;
+
+            bool wasClosed = cnn?.State == ConnectionState.Closed;
+            try
+            {
+                if (reader == null)
+                {
+                    ownedCommand = command.SetupCommand(cnn, cinfo.ParamReader);
+                    if (wasClosed) cnn.Open();
+                    ownedReader = ExecuteReaderWithFlagsFallback(ownedCommand, wasClosed, CommandBehavior.SequentialAccess | CommandBehavior.SingleResult);
+                    reader = ownedReader;
+                }
+                var deserializer = default(DeserializerState);
+                Func<IDataReader, object>[] otherDeserializers;
+
+                int hash = GetColumnHash(reader);
+                if ((deserializer = cinfo.Deserializer).Func == null || (otherDeserializers = cinfo.OtherDeserializers) == null || hash != deserializer.Hash)
+                {
+                    var deserializers = GenerateDeserializers(new[] { typeof(TFirst), typeof(TSecond), typeof(TThird), typeof(TFourth), typeof(TFifth), typeof(TSixth), typeof(TSeventh) }, splitOn, reader);
+                    deserializer = cinfo.Deserializer = new DeserializerState(hash, deserializers[0]);
+                    otherDeserializers = cinfo.OtherDeserializers = deserializers.Skip(1).ToArray();
+                    if (command.AddToCache) SetQueryCache(identity, cinfo);
+                }
+
+                Func<IDataReader, TReturn> mapIt = GenerateMapper<TFirst, TSecond, TThird, TFourth, TFifth, TSixth, TSeventh, TReturn>(deserializer.Func, otherDeserializers, map);
+
+                if (mapIt != null)
+                {
+                    while (reader.Read())
+                    {
+                        yield return mapIt(reader);
+                    }
+                    if (finalize)
+                    {
+                        while (reader.NextResult()) { /* ignore remaining result sets */ }
+                        command.OnCompleted();
+                    }
+                }
+            }
+            finally
+            {
+                try
+                {
+                    ownedReader?.Dispose();
+                }
+                finally
+                {
+                    ownedCommand?.Dispose();
+                    if (wasClosed) cnn.Close();
+                }
+            }
+        }
+
+        private static CommandBehavior GetBehavior(bool close, CommandBehavior @default)
+        {
+            return (close ? (@default | CommandBehavior.CloseConnection) : @default) & Settings.AllowedCommandBehaviors;
+        }
+
+        private static IEnumerable<TReturn> MultiMapImpl<TReturn>(this IDbConnection cnn, CommandDefinition command, Type[] types, Func<object[], TReturn> map, string splitOn, IDataReader reader, Identity identity, bool finalize)
+        {
+            if (types.Length < 1)
+            {
+                throw new ArgumentException("you must provide at least one type to deserialize");
+            }
+
+            object param = command.Parameters;
+            identity = identity ?? new Identity(command.CommandText, command.CommandType, cnn, types[0], param?.GetType(), types);
+            CacheInfo cinfo = GetCacheInfo(identity, param, command.AddToCache);
+
+            IDbCommand ownedCommand = null;
+            IDataReader ownedReader = null;
+
+            bool wasClosed = cnn?.State == ConnectionState.Closed;
+            try
+            {
+                if (reader == null)
+                {
+                    ownedCommand = command.SetupCommand(cnn, cinfo.ParamReader);
+                    if (wasClosed) cnn.Open();
+                    ownedReader = ExecuteReaderWithFlagsFallback(ownedCommand, wasClosed, CommandBehavior.SequentialAccess | CommandBehavior.SingleResult);
+                    reader = ownedReader;
+                }
+                DeserializerState deserializer;
+                Func<IDataReader, object>[] otherDeserializers;
+
+                int hash = GetColumnHash(reader);
+                if ((deserializer = cinfo.Deserializer).Func == null || (otherDeserializers = cinfo.OtherDeserializers) == null || hash != deserializer.Hash)
+                {
+                    var deserializers = GenerateDeserializers(types, splitOn, reader);
+                    deserializer = cinfo.Deserializer = new DeserializerState(hash, deserializers[0]);
+                    otherDeserializers = cinfo.OtherDeserializers = deserializers.Skip(1).ToArray();
+                    SetQueryCache(identity, cinfo);
+                }
+
+                Func<IDataReader, TReturn> mapIt = GenerateMapper(types.Length, deserializer.Func, otherDeserializers, map);
+
+                if (mapIt != null)
+                {
+                    while (reader.Read())
+                    {
+                        yield return mapIt(reader);
+                    }
+                    if (finalize)
+                    {
+                        while (reader.NextResult()) { /* ignore subsequent result sets */ }
+                        command.OnCompleted();
+                    }
+                }
+            }
+            finally
+            {
+                try
+                {
+                    ownedReader?.Dispose();
+                }
+                finally
+                {
+                    ownedCommand?.Dispose();
+                    if (wasClosed) cnn.Close();
+                }
+            }
+        }
+
+        private static Func<IDataReader, TReturn> GenerateMapper<TFirst, TSecond, TThird, TFourth, TFifth, TSixth, TSeventh, TReturn>(Func<IDataReader, object> deserializer, Func<IDataReader, object>[] otherDeserializers, object map)
+        {
+            switch (otherDeserializers.Length)
+            {
+                case 1:
+                    return r => ((Func<TFirst, TSecond, TReturn>)map)((TFirst)deserializer(r), (TSecond)otherDeserializers[0](r));
+                case 2:
+                    return r => ((Func<TFirst, TSecond, TThird, TReturn>)map)((TFirst)deserializer(r), (TSecond)otherDeserializers[0](r), (TThird)otherDeserializers[1](r));
+                case 3:
+                    return r => ((Func<TFirst, TSecond, TThird, TFourth, TReturn>)map)((TFirst)deserializer(r), (TSecond)otherDeserializers[0](r), (TThird)otherDeserializers[1](r), (TFourth)otherDeserializers[2](r));
+                case 4:
+                    return r => ((Func<TFirst, TSecond, TThird, TFourth, TFifth, TReturn>)map)((TFirst)deserializer(r), (TSecond)otherDeserializers[0](r), (TThird)otherDeserializers[1](r), (TFourth)otherDeserializers[2](r), (TFifth)otherDeserializers[3](r));
+                case 5:
+                    return r => ((Func<TFirst, TSecond, TThird, TFourth, TFifth, TSixth, TReturn>)map)((TFirst)deserializer(r), (TSecond)otherDeserializers[0](r), (TThird)otherDeserializers[1](r), (TFourth)otherDeserializers[2](r), (TFifth)otherDeserializers[3](r), (TSixth)otherDeserializers[4](r));
+                case 6:
+                    return r => ((Func<TFirst, TSecond, TThird, TFourth, TFifth, TSixth, TSeventh, TReturn>)map)((TFirst)deserializer(r), (TSecond)otherDeserializers[0](r), (TThird)otherDeserializers[1](r), (TFourth)otherDeserializers[2](r), (TFifth)otherDeserializers[3](r), (TSixth)otherDeserializers[4](r), (TSeventh)otherDeserializers[5](r));
+                default:
+                    throw new NotSupportedException();
+            }
+        }
+
+        private static Func<IDataReader, TReturn> GenerateMapper<TReturn>(int length, Func<IDataReader, object> deserializer, Func<IDataReader, object>[] otherDeserializers, Func<object[], TReturn> map)
+        {
+            return r =>
+            {
+                var objects = new object[length];
+                objects[0] = deserializer(r);
+
+                for (var i = 1; i < length; ++i)
+                {
+                    objects[i] = otherDeserializers[i - 1](r);
+                }
+
+                return map(objects);
+            };
+        }
+
+        private static Func<IDataReader, object>[] GenerateDeserializers(Type[] types, string splitOn, IDataReader reader)
+        {
+            var deserializers = new List<Func<IDataReader, object>>();
+            var splits = splitOn.Split(',').Select(s => s.Trim()).ToArray();
+            bool isMultiSplit = splits.Length > 1;
+            if (types[0] == typeof(object))
+            {
+                // we go left to right for dynamic multi-mapping so that the madness of TestMultiMappingVariations
+                // is supported
+                bool first = true;
+                int currentPos = 0;
+                int splitIdx = 0;
+                string currentSplit = splits[splitIdx];
+                foreach (var type in types)
+                {
+                    if (type == typeof(DontMap))
+                    {
+                        break;
+                    }
+
+                    int splitPoint = GetNextSplitDynamic(currentPos, currentSplit, reader);
+                    if (isMultiSplit && splitIdx < splits.Length - 1)
+                    {
+                        currentSplit = splits[++splitIdx];
+                    }
+                    deserializers.Add(GetDeserializer(type, reader, currentPos, splitPoint - currentPos, !first));
+                    currentPos = splitPoint;
+                    first = false;
+                }
+            }
+            else
+            {
+                // in this we go right to left through the data reader in order to cope with properties that are
+                // named the same as a subsequent primary key that we split on
+                int currentPos = reader.FieldCount;
+                int splitIdx = splits.Length - 1;
+                var currentSplit = splits[splitIdx];
+                for (var typeIdx = types.Length - 1; typeIdx >= 0; --typeIdx)
+                {
+                    var type = types[typeIdx];
+                    if (type == typeof(DontMap))
+                    {
+                        continue;
+                    }
+
+                    int splitPoint = 0;
+                    if (typeIdx > 0)
+                    {
+                        splitPoint = GetNextSplit(currentPos, currentSplit, reader);
+                        if (isMultiSplit && splitIdx > 0)
+                        {
+                            currentSplit = splits[--splitIdx];
+                        }
+                    }
+
+                    deserializers.Add(GetDeserializer(type, reader, splitPoint, currentPos - splitPoint, typeIdx > 0));
+                    currentPos = splitPoint;
+                }
+
+                deserializers.Reverse();
+            }
+
+            return deserializers.ToArray();
+        }
+
+        private static int GetNextSplitDynamic(int startIdx, string splitOn, IDataReader reader)
+        {
+            if (startIdx == reader.FieldCount)
+            {
+                throw MultiMapException(reader);
+            }
+
+            if (splitOn == "*")
+            {
+                return ++startIdx;
+            }
+
+            for (var i = startIdx + 1; i < reader.FieldCount; ++i)
+            {
+                if (string.Equals(splitOn, reader.GetName(i), StringComparison.OrdinalIgnoreCase))
+                {
+                    return i;
+                }
+            }
+
+            return reader.FieldCount;
+        }
+
+        private static int GetNextSplit(int startIdx, string splitOn, IDataReader reader)
+        {
+            if (splitOn == "*")
+            {
+                return --startIdx;
+            }
+
+            for (var i = startIdx - 1; i > 0; --i)
+            {
+                if (string.Equals(splitOn, reader.GetName(i), StringComparison.OrdinalIgnoreCase))
+                {
+                    return i;
+                }
+            }
+
+            throw MultiMapException(reader);
+        }
+
+        private static CacheInfo GetCacheInfo(Identity identity, object exampleParameters, bool addToCache)
+        {
+            if (!TryGetQueryCache(identity, out CacheInfo info))
+            {
+                if (GetMultiExec(exampleParameters) != null)
+                {
+                    throw new InvalidOperationException("An enumerable sequence of parameters (arrays, lists, etc) is not allowed in this context");
+                }
+                info = new CacheInfo();
+                if (identity.parametersType != null)
+                {
+                    Action<IDbCommand, object> reader;
+                    if (exampleParameters is IDynamicParameters)
+                    {
+                        reader = (cmd, obj) => ((IDynamicParameters)obj).AddParameters(cmd, identity);
+                    }
+                    else if (exampleParameters is IEnumerable<KeyValuePair<string, object>>)
+                    {
+                        reader = (cmd, obj) =>
+                        {
+                            IDynamicParameters mapped = new DynamicParameters(obj);
+                            mapped.AddParameters(cmd, identity);
+                        };
+                    }
+                    else
+                    {
+                        var literals = GetLiteralTokens(identity.sql);
+                        reader = CreateParamInfoGenerator(identity, false, true, literals);
+                    }
+                    if ((identity.commandType == null || identity.commandType == CommandType.Text) && ShouldPassByPosition(identity.sql))
+                    {
+                        var tail = reader;
+                        reader = (cmd, obj) =>
+                        {
+                            tail(cmd, obj);
+                            PassByPosition(cmd);
+                        };
+                    }
+                    info.ParamReader = reader;
+                }
+                if (addToCache) SetQueryCache(identity, info);
+            }
+            return info;
+        }
+
+        private static bool ShouldPassByPosition(string sql)
+        {
+            return sql?.IndexOf('?') >= 0 && pseudoPositional.IsMatch(sql);
+        }
+
+        private static void PassByPosition(IDbCommand cmd)
+        {
+            if (cmd.Parameters.Count == 0) return;
+
+            Dictionary<string, IDbDataParameter> parameters = new Dictionary<string, IDbDataParameter>(StringComparer.Ordinal);
+
+            foreach (IDbDataParameter param in cmd.Parameters)
+            {
+                if (!string.IsNullOrEmpty(param.ParameterName)) parameters[param.ParameterName] = param;
+            }
+            HashSet<string> consumed = new HashSet<string>(StringComparer.Ordinal);
+            bool firstMatch = true;
+            cmd.CommandText = pseudoPositional.Replace(cmd.CommandText, match =>
+            {
+                string key = match.Groups[1].Value;
+                if (!consumed.Add(key))
+                {
+                    throw new InvalidOperationException("When passing parameters by position, each parameter can only be referenced once");
+                }
+                else if (parameters.TryGetValue(key, out IDbDataParameter param))
+                {
+                    if (firstMatch)
+                    {
+                        firstMatch = false;
+                        cmd.Parameters.Clear(); // only clear if we are pretty positive that we've found this pattern successfully
+                    }
+                    // if found, return the anonymous token "?"
+                    cmd.Parameters.Add(param);
+                    parameters.Remove(key);
+                    consumed.Add(key);
+                    return "?";
+                }
+                else
+                {
+                    // otherwise, leave alone for simple debugging
+                    return match.Value;
+                }
+            });
+        }
+
+        private static Func<IDataReader, object> GetDeserializer(Type type, IDataReader reader, int startBound, int length, bool returnNullIfFirstMissing)
+        {
+            // dynamic is passed in as Object ... by c# design
+            if (type == typeof(object) || type == typeof(DapperRow))
+            {
+                return GetDapperRowDeserializer(reader, startBound, length, returnNullIfFirstMissing);
+            }
+            Type underlyingType = null;
+            if (!(typeMap.ContainsKey(type) || type.IsEnum || type.FullName == LinqBinary
+                || (type.IsValueType && (underlyingType = Nullable.GetUnderlyingType(type)) != null && underlyingType.IsEnum)))
+            {
+                if (typeHandlers.TryGetValue(type, out ITypeHandler handler))
+                {
+                    return GetHandlerDeserializer(handler, type, startBound);
+                }
+                return GetTypeDeserializer(type, reader, startBound, length, returnNullIfFirstMissing);
+            }
+            return GetStructDeserializer(type, underlyingType ?? type, startBound);
+        }
+
+        private static Func<IDataReader, object> GetHandlerDeserializer(ITypeHandler handler, Type type, int startBound)
+        {
+            return reader => handler.Parse(type, reader.GetValue(startBound));
+        }
+
+        private static Exception MultiMapException(IDataRecord reader)
+        {
+            bool hasFields = false;
+            try { hasFields = reader != null && reader.FieldCount != 0; }
+            catch { /* don't throw when trying to throw */ }
+            if (hasFields)
+                return new ArgumentException("When using the multi-mapping APIs ensure you set the splitOn param if you have keys other than Id", "splitOn");
+            else
+                return new InvalidOperationException("No columns were selected");
+        }
+
+        internal static Func<IDataReader, object> GetDapperRowDeserializer(IDataRecord reader, int startBound, int length, bool returnNullIfFirstMissing)
+        {
+            var fieldCount = reader.FieldCount;
+            if (length == -1)
+            {
+                length = fieldCount - startBound;
+            }
+
+            if (fieldCount <= startBound)
+            {
+                throw MultiMapException(reader);
+            }
+
+            var effectiveFieldCount = Math.Min(fieldCount - startBound, length);
+
+            DapperTable table = null;
+
+            return
+                r =>
+                {
+                    if (table == null)
+                    {
+                        string[] names = new string[effectiveFieldCount];
+                        for (int i = 0; i < effectiveFieldCount; i++)
+                        {
+                            names[i] = r.GetName(i + startBound);
+                        }
+                        table = new DapperTable(names);
+                    }
+
+                    var values = new object[effectiveFieldCount];
+
+                    if (returnNullIfFirstMissing)
+                    {
+                        values[0] = r.GetValue(startBound);
+                        if (values[0] is DBNull)
+                        {
+                            return null;
+                        }
+                    }
+
+                    if (startBound == 0)
+                    {
+                        for (int i = 0; i < values.Length; i++)
+                        {
+                            object val = r.GetValue(i);
+                            values[i] = val is DBNull ? null : val;
+                        }
+                    }
+                    else
+                    {
+                        var begin = returnNullIfFirstMissing ? 1 : 0;
+                        for (var iter = begin; iter < effectiveFieldCount; ++iter)
+                        {
+                            object obj = r.GetValue(iter + startBound);
+                            values[iter] = obj is DBNull ? null : obj;
+                        }
+                    }
+                    return new DapperRow(table, values);
+                };
+        }
+        /// <summary>
+        /// Internal use only.
+        /// </summary>
+        /// <param name="value">The object to convert to a character.</param>
+        [Browsable(false)]
+        [EditorBrowsable(EditorBrowsableState.Never)]
+        [Obsolete(ObsoleteInternalUsageOnly, false)]
+        public static char ReadChar(object value)
+        {
+            if (value == null || value is DBNull) throw new ArgumentNullException(nameof(value));
+            var s = value as string;
+            if (s == null || s.Length != 1) throw new ArgumentException("A single-character was expected", nameof(value));
+            return s[0];
+        }
+
+        /// <summary>
+        /// Internal use only.
+        /// </summary>
+        /// <param name="value">The object to convert to a character.</param>
+        [Browsable(false)]
+        [EditorBrowsable(EditorBrowsableState.Never)]
+        [Obsolete(ObsoleteInternalUsageOnly, false)]
+        public static char? ReadNullableChar(object value)
+        {
+            if (value == null || value is DBNull) return null;
+            var s = value as string;
+            if (s == null || s.Length != 1) throw new ArgumentException("A single-character was expected", nameof(value));
+            return s[0];
+        }
+
+        /// <summary>
+        /// Internal use only.
+        /// </summary>
+        /// <param name="parameters">The parameter collection to search in.</param>
+        /// <param name="command">The command for this fetch.</param>
+        /// <param name="name">The name of the parameter to get.</param>
+        [Browsable(false)]
+        [EditorBrowsable(EditorBrowsableState.Never)]
+        [Obsolete(ObsoleteInternalUsageOnly, true)]
+        public static IDbDataParameter FindOrAddParameter(IDataParameterCollection parameters, IDbCommand command, string name)
+        {
+            IDbDataParameter result;
+            if (parameters.Contains(name))
+            {
+                result = (IDbDataParameter)parameters[name];
+            }
+            else
+            {
+                result = command.CreateParameter();
+                result.ParameterName = name;
+                parameters.Add(result);
+            }
+            return result;
+        }
+
+        internal static int GetListPaddingExtraCount(int count)
+        {
+            switch (count)
+            {
+                case 0:
+                case 1:
+                case 2:
+                case 3:
+                case 4:
+                case 5:
+                    return 0; // no padding
+            }
+            if (count < 0) return 0;
+
+            int padFactor;
+            if (count <= 150) padFactor = 10;
+            else if (count <= 750) padFactor = 50;
+            else if (count <= 2000) padFactor = 100; // note: max param count for SQL Server
+            else if (count <= 2070) padFactor = 10; // try not to over-pad as we approach that limit
+            else if (count <= 2100) return 0; // just don't pad between 2070 and 2100, to minimize the crazy
+            else padFactor = 200; // above that, all bets are off!
+
+            // if we have 17, factor = 10; 17 % 10 = 7, we need 3 more
+            int intoBlock = count % padFactor;
+            return intoBlock == 0 ? 0 : (padFactor - intoBlock);
+        }
+
+        private static string GetInListRegex(string name, bool byPosition) => byPosition
+            ? (@"(\?)" + Regex.Escape(name) + @"\?(?!\w)(\s+(?i)unknown(?-i))?")
+            : ("([?@:]" + Regex.Escape(name) + @")(?!\w)(\s+(?i)unknown(?-i))?");
+
+        /// <summary>
+        /// Internal use only.
+        /// </summary>
+        /// <param name="command">The command to pack parameters for.</param>
+        /// <param name="namePrefix">The name prefix for these parameters.</param>
+        /// <param name="value">The parameter value can be an <see cref="IEnumerable{T}"/></param>
+        [Browsable(false)]
+        [EditorBrowsable(EditorBrowsableState.Never)]
+        [Obsolete(ObsoleteInternalUsageOnly, false)]
+        public static void PackListParameters(IDbCommand command, string namePrefix, object value)
+        {
+            // initially we tried TVP, however it performs quite poorly.
+            // keep in mind SQL support up to 2000 params easily in sp_executesql, needing more is rare
+
+            if (FeatureSupport.Get(command.Connection).Arrays)
+            {
+                var arrayParm = command.CreateParameter();
+                arrayParm.Value = SanitizeParameterValue(value);
+                arrayParm.ParameterName = namePrefix;
+                command.Parameters.Add(arrayParm);
+            }
+            else
+            {
+                bool byPosition = ShouldPassByPosition(command.CommandText);
+                var list = value as IEnumerable;
+                var count = 0;
+                bool isString = value is IEnumerable<string>;
+                bool isDbString = value is IEnumerable<DbString>;
+                DbType dbType = 0;
+
+                int splitAt = SqlMapper.Settings.InListStringSplitCount;
+                bool viaSplit = splitAt >= 0
+                    && TryStringSplit(ref list, splitAt, namePrefix, command, byPosition);
+
+                if (list != null && !viaSplit)
+                {
+                    object lastValue = null;
+                    foreach (var item in list)
+                    {
+                        if (++count == 1) // first item: fetch some type info
+                        {
+                            if (item == null)
+                            {
+                                throw new NotSupportedException("The first item in a list-expansion cannot be null");
+                            }
+                            if (!isDbString)
+                            {
+                                dbType = LookupDbType(item.GetType(), "", true, out ITypeHandler handler);
+                            }
+                        }
+                        var nextName = namePrefix + count.ToString();
+                        if (isDbString && item is DbString)
+                        {
+                            var str = item as DbString;
+                            str.AddParameter(command, nextName);
+                        }
+                        else
+                        {
+                            var listParam = command.CreateParameter();
+                            listParam.ParameterName = nextName;
+                            if (isString)
+                            {
+                                listParam.Size = DbString.DefaultLength;
+                                if (item != null && ((string)item).Length > DbString.DefaultLength)
+                                {
+                                    listParam.Size = -1;
+                                }
+                            }
+
+                            var tmp = listParam.Value = SanitizeParameterValue(item);
+                            if (tmp != null && !(tmp is DBNull))
+                                lastValue = tmp; // only interested in non-trivial values for padding
+
+                            if (listParam.DbType != dbType)
+                            {
+                                listParam.DbType = dbType;
+                            }
+                            command.Parameters.Add(listParam);
+                        }
+                    }
+                    if (Settings.PadListExpansions && !isDbString && lastValue != null)
+                    {
+                        int padCount = GetListPaddingExtraCount(count);
+                        for (int i = 0; i < padCount; i++)
+                        {
+                            count++;
+                            var padParam = command.CreateParameter();
+                            padParam.ParameterName = namePrefix + count.ToString();
+                            if (isString) padParam.Size = DbString.DefaultLength;
+                            padParam.DbType = dbType;
+                            padParam.Value = lastValue;
+                            command.Parameters.Add(padParam);
+                        }
+                    }
+                }
+
+                if (viaSplit)
+                {
+                    // already done
+                }
+                else
+                {
+                    var regexIncludingUnknown = GetInListRegex(namePrefix, byPosition);
+                    if (count == 0)
+                    {
+                        command.CommandText = Regex.Replace(command.CommandText, regexIncludingUnknown, match =>
+                        {
+                            var variableName = match.Groups[1].Value;
+                            if (match.Groups[2].Success)
+                            {
+                                // looks like an optimize hint; leave it alone!
+                                return match.Value;
+                            }
+                            else
+                            {
+                                return "(SELECT " + variableName + " WHERE 1 = 0)";
+                            }
+                        }, RegexOptions.IgnoreCase | RegexOptions.Multiline | RegexOptions.CultureInvariant);
+                        var dummyParam = command.CreateParameter();
+                        dummyParam.ParameterName = namePrefix;
+                        dummyParam.Value = DBNull.Value;
+                        command.Parameters.Add(dummyParam);
+                    }
+                    else
+                    {
+                        command.CommandText = Regex.Replace(command.CommandText, regexIncludingUnknown, match =>
+                        {
+                            var variableName = match.Groups[1].Value;
+                            if (match.Groups[2].Success)
+                            {
+                                // looks like an optimize hint; expand it
+                                var suffix = match.Groups[2].Value;
+
+                                var sb = GetStringBuilder().Append(variableName).Append(1).Append(suffix);
+                                for (int i = 2; i <= count; i++)
+                                {
+                                    sb.Append(',').Append(variableName).Append(i).Append(suffix);
+                                }
+                                return sb.__ToStringRecycle();
+                            }
+                            else
+                            {
+                                var sb = GetStringBuilder().Append('(').Append(variableName);
+                                if (!byPosition) sb.Append(1); else sb.Append(namePrefix).Append(1).Append(variableName);
+                                for (int i = 2; i <= count; i++)
+                                {
+                                    sb.Append(',').Append(variableName);
+                                    if (!byPosition) sb.Append(i); else sb.Append(namePrefix).Append(i).Append(variableName);
+                                }
+                                return sb.Append(')').__ToStringRecycle();
+                            }
+                        }, RegexOptions.IgnoreCase | RegexOptions.Multiline | RegexOptions.CultureInvariant);
+                    }
+                }
+            }
+        }
+
+        private static bool TryStringSplit(ref IEnumerable list, int splitAt, string namePrefix, IDbCommand command, bool byPosition)
+        {
+            if (list == null || splitAt < 0) return false;
+            switch (list)
+            {
+                case IEnumerable<int> l:
+                    return TryStringSplit(ref l, splitAt, namePrefix, command, "int", byPosition, (sb, i) => sb.Append(i.ToString(CultureInfo.InvariantCulture)));
+                case IEnumerable<long> l:
+                    return TryStringSplit(ref l, splitAt, namePrefix, command, "bigint", byPosition, (sb, i) => sb.Append(i.ToString(CultureInfo.InvariantCulture)));
+                case IEnumerable<short> l:
+                    return TryStringSplit(ref l, splitAt, namePrefix, command, "smallint", byPosition, (sb, i) => sb.Append(i.ToString(CultureInfo.InvariantCulture)));
+                case IEnumerable<byte> l:
+                    return TryStringSplit(ref l, splitAt, namePrefix, command, "tinyint", byPosition, (sb, i) => sb.Append(i.ToString(CultureInfo.InvariantCulture)));
+            }
+            return false;
+        }
+
+        private static bool TryStringSplit<T>(ref IEnumerable<T> list, int splitAt, string namePrefix, IDbCommand command, string colType, bool byPosition,
+            Action<StringBuilder, T> append)
+        {
+            var typed = list as ICollection<T>;
+            if (typed == null)
+            {
+                typed = list.ToList();
+                list = typed; // because we still need to be able to iterate it, even if we fail here
+            }
+            if (typed.Count < splitAt) return false;
+
+            string varName = null;
+            var regexIncludingUnknown = GetInListRegex(namePrefix, byPosition);
+            var sql = Regex.Replace(command.CommandText, regexIncludingUnknown, match =>
+            {
+                var variableName = match.Groups[1].Value;
+                if (match.Groups[2].Success)
+                {
+                    // looks like an optimize hint; leave it alone!
+                    return match.Value;
+                }
+                else
+                {
+                    varName = variableName;
+                    return "(select cast([value] as " + colType + ") from string_split(" + variableName + ",','))";
+                }
+            }, RegexOptions.IgnoreCase | RegexOptions.Multiline | RegexOptions.CultureInvariant);
+            if (varName == null) return false; // couldn't resolve the var!
+
+            command.CommandText = sql;
+            var concatenatedParam = command.CreateParameter();
+            concatenatedParam.ParameterName = namePrefix;
+            concatenatedParam.DbType = DbType.AnsiString;
+            concatenatedParam.Size = -1;
+            string val;
+            using (var iter = typed.GetEnumerator())
+            {
+                if (iter.MoveNext())
+                {
+                    var sb = GetStringBuilder();
+                    append(sb, iter.Current);
+                    while (iter.MoveNext())
+                    {
+                        append(sb.Append(','), iter.Current);
+                    }
+                    val = sb.ToString();
+                }
+                else
+                {
+                    val = "";
+                }
+            }
+            concatenatedParam.Value = val;
+            command.Parameters.Add(concatenatedParam);
+            return true;
+        }
+
+        /// <summary>
+        /// OBSOLETE: For internal usage only. Sanitizes the paramter value with proper type casting.
+        /// </summary>
+        /// <param name="value">The value to sanitize.</param>
+        [Obsolete(ObsoleteInternalUsageOnly, false)]
+        public static object SanitizeParameterValue(object value)
+        {
+            if (value == null) return DBNull.Value;
+            if (value is Enum)
+            {
+                TypeCode typeCode;
+                if (value is IConvertible)
+                {
+                    typeCode = ((IConvertible)value).GetTypeCode();
+                }
+                else
+                {
+                    typeCode = Type.GetTypeCode(Enum.GetUnderlyingType(value.GetType()));
+                }
+                switch (typeCode)
+                {
+                    case TypeCode.Byte: return (byte)value;
+                    case TypeCode.SByte: return (sbyte)value;
+                    case TypeCode.Int16: return (short)value;
+                    case TypeCode.Int32: return (int)value;
+                    case TypeCode.Int64: return (long)value;
+                    case TypeCode.UInt16: return (ushort)value;
+                    case TypeCode.UInt32: return (uint)value;
+                    case TypeCode.UInt64: return (ulong)value;
+                }
+            }
+            return value;
+        }
+
+        private static IEnumerable<PropertyInfo> FilterParameters(IEnumerable<PropertyInfo> parameters, string sql)
+        {
+            var list = new List<PropertyInfo>(16);
+            foreach (var p in parameters)
+            {
+                if (Regex.IsMatch(sql, @"[?@:]" + p.Name + @"([^\p{L}\p{N}_]+|$)", RegexOptions.IgnoreCase | RegexOptions.Multiline | RegexOptions.CultureInvariant))
+                    list.Add(p);
+            }
+            return list;
+        }
+
+        // look for ? / @ / : *by itself*
+        private static readonly Regex smellsLikeOleDb = new Regex(@"(?<![\p{L}\p{N}@_])[?@:](?![\p{L}\p{N}@_])", RegexOptions.IgnoreCase | RegexOptions.Multiline | RegexOptions.CultureInvariant | RegexOptions.Compiled),
+            literalTokens = new Regex(@"(?<![\p{L}\p{N}_])\{=([\p{L}\p{N}_]+)\}", RegexOptions.IgnoreCase | RegexOptions.Multiline | RegexOptions.CultureInvariant | RegexOptions.Compiled),
+            pseudoPositional = new Regex(@"\?([\p{L}_][\p{L}\p{N}_]*)\?", RegexOptions.IgnoreCase | RegexOptions.CultureInvariant | RegexOptions.Compiled);
+
+        /// <summary>
+        /// Replace all literal tokens with their text form.
+        /// </summary>
+        /// <param name="parameters">The parameter lookup to do replacements with.</param>
+        /// <param name="command">The command to repalce parameters in.</param>
+        public static void ReplaceLiterals(this IParameterLookup parameters, IDbCommand command)
+        {
+            var tokens = GetLiteralTokens(command.CommandText);
+            if (tokens.Count != 0) ReplaceLiterals(parameters, command, tokens);
+        }
+
+        internal static readonly MethodInfo format = typeof(SqlMapper).GetMethod("Format", BindingFlags.Public | BindingFlags.Static);
+
+        /// <summary>
+        /// Convert numeric values to their string form for SQL literal purposes.
+        /// </summary>
+        /// <param name="value">The value to get a string for.</param>
+        [Obsolete(ObsoleteInternalUsageOnly)]
+        public static string Format(object value)
+        {
+            if (value == null)
+            {
+                return "null";
+            }
+            else
+            {
+                switch (Type.GetTypeCode(value.GetType()))
+                {
+                    case TypeCode.DBNull:
+                        return "null";
+                    case TypeCode.Boolean:
+                        return ((bool)value) ? "1" : "0";
+                    case TypeCode.Byte:
+                        return ((byte)value).ToString(CultureInfo.InvariantCulture);
+                    case TypeCode.SByte:
+                        return ((sbyte)value).ToString(CultureInfo.InvariantCulture);
+                    case TypeCode.UInt16:
+                        return ((ushort)value).ToString(CultureInfo.InvariantCulture);
+                    case TypeCode.Int16:
+                        return ((short)value).ToString(CultureInfo.InvariantCulture);
+                    case TypeCode.UInt32:
+                        return ((uint)value).ToString(CultureInfo.InvariantCulture);
+                    case TypeCode.Int32:
+                        return ((int)value).ToString(CultureInfo.InvariantCulture);
+                    case TypeCode.UInt64:
+                        return ((ulong)value).ToString(CultureInfo.InvariantCulture);
+                    case TypeCode.Int64:
+                        return ((long)value).ToString(CultureInfo.InvariantCulture);
+                    case TypeCode.Single:
+                        return ((float)value).ToString(CultureInfo.InvariantCulture);
+                    case TypeCode.Double:
+                        return ((double)value).ToString(CultureInfo.InvariantCulture);
+                    case TypeCode.Decimal:
+                        return ((decimal)value).ToString(CultureInfo.InvariantCulture);
+                    default:
+                        var multiExec = GetMultiExec(value);
+                        if (multiExec != null)
+                        {
+                            StringBuilder sb = null;
+                            bool first = true;
+                            foreach (object subval in multiExec)
+                            {
+                                if (first)
+                                {
+                                    sb = GetStringBuilder().Append('(');
+                                    first = false;
+                                }
+                                else
+                                {
+                                    sb.Append(',');
+                                }
+                                sb.Append(Format(subval));
+                            }
+                            if (first)
+                            {
+                                return "(select null where 1=0)";
+                            }
+                            else
+                            {
+                                return sb.Append(')').__ToStringRecycle();
+                            }
+                        }
+                        throw new NotSupportedException($"The type '{value.GetType().Name}' is not supported for SQL literals.");
+                }
+            }
+        }
+
+        internal static void ReplaceLiterals(IParameterLookup parameters, IDbCommand command, IList<LiteralToken> tokens)
+        {
+            var sql = command.CommandText;
+            foreach (var token in tokens)
+            {
+                object value = parameters[token.Member];
+#pragma warning disable 0618
+                string text = Format(value);
+#pragma warning restore 0618
+                sql = sql.Replace(token.Token, text);
+            }
+            command.CommandText = sql;
+        }
+
+        internal static IList<LiteralToken> GetLiteralTokens(string sql)
+        {
+            if (string.IsNullOrEmpty(sql)) return LiteralToken.None;
+            if (!literalTokens.IsMatch(sql)) return LiteralToken.None;
+
+            var matches = literalTokens.Matches(sql);
+            var found = new HashSet<string>(StringComparer.Ordinal);
+            List<LiteralToken> list = new List<LiteralToken>(matches.Count);
+            foreach (Match match in matches)
+            {
+                string token = match.Value;
+                if (found.Add(match.Value))
+                {
+                    list.Add(new LiteralToken(token, match.Groups[1].Value));
+                }
+            }
+            return list.Count == 0 ? LiteralToken.None : list;
+        }
+
+        /// <summary>
+        /// Internal use only.
+        /// </summary>
+        /// <param name="identity">The identity of the generator.</param>
+        /// <param name="checkForDuplicates">Whether to check for duplicates.</param>
+        /// <param name="removeUnused">Whether to remove unused parameters.</param>
+        public static Action<IDbCommand, object> CreateParamInfoGenerator(Identity identity, bool checkForDuplicates, bool removeUnused) =>
+            CreateParamInfoGenerator(identity, checkForDuplicates, removeUnused, GetLiteralTokens(identity.sql));
+
+        private static bool IsValueTuple(Type type) => type?.IsValueType == true && type.FullName.StartsWith("System.ValueTuple`", StringComparison.Ordinal);
+
+        internal static Action<IDbCommand, object> CreateParamInfoGenerator(Identity identity, bool checkForDuplicates, bool removeUnused, IList<LiteralToken> literals)
+        {
+            Type type = identity.parametersType;
+
+            if (IsValueTuple(type))
+            {
+                throw new NotSupportedException("ValueTuple should not be used for parameters - the language-level names are not available to use as parameter names, and it adds unnecessary boxing");
+            }
+
+            bool filterParams = false;
+            if (removeUnused && identity.commandType.GetValueOrDefault(CommandType.Text) == CommandType.Text)
+            {
+                filterParams = !smellsLikeOleDb.IsMatch(identity.sql);
+            }
+            var dm = new DynamicMethod("ParamInfo" + Guid.NewGuid().ToString(), null, new[] { typeof(IDbCommand), typeof(object) }, type, true);
+
+            var il = dm.GetILGenerator();
+
+            bool isStruct = type.IsValueType;
+            var sizeLocal = (LocalBuilder)null;
+            il.Emit(OpCodes.Ldarg_1); // stack is now [untyped-param]
+
+            LocalBuilder typedParameterLocal;
+            if (isStruct)
+            {
+                typedParameterLocal = il.DeclareLocal(type.MakeByRefType()); // note: ref-local
+                il.Emit(OpCodes.Unbox, type); // stack is now [typed-param]
+            }
+            else
+            {
+                typedParameterLocal = il.DeclareLocal(type);
+                il.Emit(OpCodes.Castclass, type); // stack is now [typed-param]
+            }
+            il.Emit(OpCodes.Stloc, typedParameterLocal); // stack is now empty
+
+            il.Emit(OpCodes.Ldarg_0); // stack is now [command]
+            il.EmitCall(OpCodes.Callvirt, typeof(IDbCommand).GetProperty(nameof(IDbCommand.Parameters)).GetGetMethod(), null); // stack is now [parameters]
+
+            var allTypeProps = type.GetProperties();
+            var propsList = new List<PropertyInfo>(allTypeProps.Length);
+            for (int i = 0; i < allTypeProps.Length; ++i)
+            {
+                var p = allTypeProps[i];
+                if (p.GetIndexParameters().Length == 0)
+                    propsList.Add(p);
+            }
+
+            var ctors = type.GetConstructors();
+            ParameterInfo[] ctorParams;
+            IEnumerable<PropertyInfo> props = null;
+            // try to detect tuple patterns, e.g. anon-types, and use that to choose the order
+            // otherwise: alphabetical
+            if (ctors.Length == 1 && propsList.Count == (ctorParams = ctors[0].GetParameters()).Length)
+            {
+                // check if reflection was kind enough to put everything in the right order for us
+                bool ok = true;
+                for (int i = 0; i < propsList.Count; i++)
+                {
+                    if (!string.Equals(propsList[i].Name, ctorParams[i].Name, StringComparison.OrdinalIgnoreCase))
+                    {
+                        ok = false;
+                        break;
+                    }
+                }
+                if (ok)
+                {
+                    // pre-sorted; the reflection gods have smiled upon us
+                    props = propsList;
+                }
+                else
+                { // might still all be accounted for; check the hard way
+                    var positionByName = new Dictionary<string, int>(StringComparer.OrdinalIgnoreCase);
+                    foreach (var param in ctorParams)
+                    {
+                        positionByName[param.Name] = param.Position;
+                    }
+                    if (positionByName.Count == propsList.Count)
+                    {
+                        int[] positions = new int[propsList.Count];
+                        ok = true;
+                        for (int i = 0; i < propsList.Count; i++)
+                        {
+                            if (!positionByName.TryGetValue(propsList[i].Name, out int pos))
+                            {
+                                ok = false;
+                                break;
+                            }
+                            positions[i] = pos;
+                        }
+                        if (ok)
+                        {
+                            props = propsList.ToArray();
+                            Array.Sort(positions, (PropertyInfo[])props);
+                        }
+                    }
+                }
+            }
+            if (props == null)
+            {
+                propsList.Sort(new PropertyInfoByNameComparer());
+                props = propsList;
+            }
+            if (filterParams)
+            {
+                props = FilterParameters(props, identity.sql);
+            }
+
+            var callOpCode = isStruct ? OpCodes.Call : OpCodes.Callvirt;
+            foreach (var prop in props)
+            {
+                if (typeof(ICustomQueryParameter).IsAssignableFrom(prop.PropertyType))
+                {
+                    il.Emit(OpCodes.Ldloc, typedParameterLocal); // stack is now [parameters] [typed-param]
+                    il.Emit(callOpCode, prop.GetGetMethod()); // stack is [parameters] [custom]
+                    il.Emit(OpCodes.Ldarg_0); // stack is now [parameters] [custom] [command]
+                    il.Emit(OpCodes.Ldstr, prop.Name); // stack is now [parameters] [custom] [command] [name]
+                    il.EmitCall(OpCodes.Callvirt, prop.PropertyType.GetMethod(nameof(ICustomQueryParameter.AddParameter)), null); // stack is now [parameters]
+                    continue;
+                }
+#pragma warning disable 618
+                DbType dbType = LookupDbType(prop.PropertyType, prop.Name, true, out ITypeHandler handler);
+#pragma warning restore 618
+                if (dbType == DynamicParameters.EnumerableMultiParameter)
+                {
+                    // this actually represents special handling for list types;
+                    il.Emit(OpCodes.Ldarg_0); // stack is now [parameters] [command]
+                    il.Emit(OpCodes.Ldstr, prop.Name); // stack is now [parameters] [command] [name]
+                    il.Emit(OpCodes.Ldloc, typedParameterLocal); // stack is now [parameters] [command] [name] [typed-param]
+                    il.Emit(callOpCode, prop.GetGetMethod()); // stack is [parameters] [command] [name] [typed-value]
+                    if (prop.PropertyType.IsValueType)
+                    {
+                        il.Emit(OpCodes.Box, prop.PropertyType); // stack is [parameters] [command] [name] [boxed-value]
+                    }
+                    il.EmitCall(OpCodes.Call, typeof(SqlMapper).GetMethod(nameof(SqlMapper.PackListParameters)), null); // stack is [parameters]
+                    continue;
+                }
+                il.Emit(OpCodes.Dup); // stack is now [parameters] [parameters]
+
+                il.Emit(OpCodes.Ldarg_0); // stack is now [parameters] [parameters] [command]
+
+                if (checkForDuplicates)
+                {
+                    // need to be a little careful about adding; use a utility method
+                    il.Emit(OpCodes.Ldstr, prop.Name); // stack is now [parameters] [parameters] [command] [name]
+                    il.EmitCall(OpCodes.Call, typeof(SqlMapper).GetMethod(nameof(SqlMapper.FindOrAddParameter)), null); // stack is [parameters] [parameter]
+                }
+                else
+                {
+                    // no risk of duplicates; just blindly add
+                    il.EmitCall(OpCodes.Callvirt, typeof(IDbCommand).GetMethod(nameof(IDbCommand.CreateParameter)), null);// stack is now [parameters] [parameters] [parameter]
+
+                    il.Emit(OpCodes.Dup);// stack is now [parameters] [parameters] [parameter] [parameter]
+                    il.Emit(OpCodes.Ldstr, prop.Name); // stack is now [parameters] [parameters] [parameter] [parameter] [name]
+                    il.EmitCall(OpCodes.Callvirt, typeof(IDataParameter).GetProperty(nameof(IDataParameter.ParameterName)).GetSetMethod(), null);// stack is now [parameters] [parameters] [parameter]
+                }
+                if (dbType != DbType.Time && handler == null) // https://connect.microsoft.com/VisualStudio/feedback/details/381934/sqlparameter-dbtype-dbtype-time-sets-the-parameter-to-sqldbtype-datetime-instead-of-sqldbtype-time
+                {
+                    il.Emit(OpCodes.Dup);// stack is now [parameters] [[parameters]] [parameter] [parameter]
+                    if (dbType == DbType.Object && prop.PropertyType == typeof(object)) // includes dynamic
+                    {
+                        // look it up from the param value
+                        il.Emit(OpCodes.Ldloc, typedParameterLocal); // stack is now [parameters] [[parameters]] [parameter] [parameter] [typed-param]
+                        il.Emit(callOpCode, prop.GetGetMethod()); // stack is [parameters] [[parameters]] [parameter] [parameter] [object-value]
+                        il.Emit(OpCodes.Call, typeof(SqlMapper).GetMethod(nameof(SqlMapper.GetDbType), BindingFlags.Static | BindingFlags.Public)); // stack is now [parameters] [[parameters]] [parameter] [parameter] [db-type]
+                    }
+                    else
+                    {
+                        // constant value; nice and simple
+                        EmitInt32(il, (int)dbType);// stack is now [parameters] [[parameters]] [parameter] [parameter] [db-type]
+                    }
+                    il.EmitCall(OpCodes.Callvirt, typeof(IDataParameter).GetProperty(nameof(IDataParameter.DbType)).GetSetMethod(), null);// stack is now [parameters] [[parameters]] [parameter]
+                }
+
+                il.Emit(OpCodes.Dup);// stack is now [parameters] [[parameters]] [parameter] [parameter]
+                EmitInt32(il, (int)ParameterDirection.Input);// stack is now [parameters] [[parameters]] [parameter] [parameter] [dir]
+                il.EmitCall(OpCodes.Callvirt, typeof(IDataParameter).GetProperty(nameof(IDataParameter.Direction)).GetSetMethod(), null);// stack is now [parameters] [[parameters]] [parameter]
+
+                il.Emit(OpCodes.Dup);// stack is now [parameters] [[parameters]] [parameter] [parameter]
+                il.Emit(OpCodes.Ldloc, typedParameterLocal); // stack is now [parameters] [[parameters]] [parameter] [parameter] [typed-param]
+                il.Emit(callOpCode, prop.GetGetMethod()); // stack is [parameters] [[parameters]] [parameter] [parameter] [typed-value]
+                bool checkForNull;
+                if (prop.PropertyType.IsValueType)
+                {
+                    var propType = prop.PropertyType;
+                    var nullType = Nullable.GetUnderlyingType(propType);
+                    bool callSanitize = false;
+
+                    if ((nullType ?? propType).IsEnum)
+                    {
+                        if (nullType != null)
+                        {
+                            // Nullable<SomeEnum>; we want to box as the underlying type; that's just *hard*; for
+                            // simplicity, box as Nullable<SomeEnum> and call SanitizeParameterValue
+                            callSanitize = checkForNull = true;
+                        }
+                        else
+                        {
+                            checkForNull = false;
+                            // non-nullable enum; we can do that! just box to the wrong type! (no, really)
+                            switch (Type.GetTypeCode(Enum.GetUnderlyingType(propType)))
+                            {
+                                case TypeCode.Byte: propType = typeof(byte); break;
+                                case TypeCode.SByte: propType = typeof(sbyte); break;
+                                case TypeCode.Int16: propType = typeof(short); break;
+                                case TypeCode.Int32: propType = typeof(int); break;
+                                case TypeCode.Int64: propType = typeof(long); break;
+                                case TypeCode.UInt16: propType = typeof(ushort); break;
+                                case TypeCode.UInt32: propType = typeof(uint); break;
+                                case TypeCode.UInt64: propType = typeof(ulong); break;
+                            }
+                        }
+                    }
+                    else
+                    {
+                        checkForNull = nullType != null;
+                    }
+                    il.Emit(OpCodes.Box, propType); // stack is [parameters] [[parameters]] [parameter] [parameter] [boxed-value]
+                    if (callSanitize)
+                    {
+                        checkForNull = false; // handled by sanitize
+                        il.EmitCall(OpCodes.Call, typeof(SqlMapper).GetMethod(nameof(SanitizeParameterValue)), null);
+                        // stack is [parameters] [[parameters]] [parameter] [parameter] [boxed-value]
+                    }
+                }
+                else
+                {
+                    checkForNull = true; // if not a value-type, need to check
+                }
+                if (checkForNull)
+                {
+                    if ((dbType == DbType.String || dbType == DbType.AnsiString) && sizeLocal == null)
+                    {
+                        sizeLocal = il.DeclareLocal(typeof(int));
+                    }
+                    // relative stack: [boxed value]
+                    il.Emit(OpCodes.Dup);// relative stack: [boxed value] [boxed value]
+                    Label notNull = il.DefineLabel();
+                    Label? allDone = (dbType == DbType.String || dbType == DbType.AnsiString) ? il.DefineLabel() : (Label?)null;
+                    il.Emit(OpCodes.Brtrue_S, notNull);
+                    // relative stack [boxed value = null]
+                    il.Emit(OpCodes.Pop); // relative stack empty
+                    il.Emit(OpCodes.Ldsfld, typeof(DBNull).GetField(nameof(DBNull.Value))); // relative stack [DBNull]
+                    if (dbType == DbType.String || dbType == DbType.AnsiString)
+                    {
+                        EmitInt32(il, 0);
+                        il.Emit(OpCodes.Stloc, sizeLocal);
+                    }
+                    if (allDone != null) il.Emit(OpCodes.Br_S, allDone.Value);
+                    il.MarkLabel(notNull);
+                    if (prop.PropertyType == typeof(string))
+                    {
+                        il.Emit(OpCodes.Dup); // [string] [string]
+                        il.EmitCall(OpCodes.Callvirt, typeof(string).GetProperty(nameof(string.Length)).GetGetMethod(), null); // [string] [length]
+                        EmitInt32(il, DbString.DefaultLength); // [string] [length] [4000]
+                        il.Emit(OpCodes.Cgt); // [string] [0 or 1]
+                        Label isLong = il.DefineLabel(), lenDone = il.DefineLabel();
+                        il.Emit(OpCodes.Brtrue_S, isLong);
+                        EmitInt32(il, DbString.DefaultLength); // [string] [4000]
+                        il.Emit(OpCodes.Br_S, lenDone);
+                        il.MarkLabel(isLong);
+                        EmitInt32(il, -1); // [string] [-1]
+                        il.MarkLabel(lenDone);
+                        il.Emit(OpCodes.Stloc, sizeLocal); // [string]
+                    }
+                    if (prop.PropertyType.FullName == LinqBinary)
+                    {
+                        il.EmitCall(OpCodes.Callvirt, prop.PropertyType.GetMethod("ToArray", BindingFlags.Public | BindingFlags.Instance), null);
+                    }
+                    if (allDone != null) il.MarkLabel(allDone.Value);
+                    // relative stack [boxed value or DBNull]
+                }
+
+                if (handler != null)
+                {
+#pragma warning disable 618
+                    il.Emit(OpCodes.Call, typeof(TypeHandlerCache<>).MakeGenericType(prop.PropertyType).GetMethod(nameof(TypeHandlerCache<int>.SetValue))); // stack is now [parameters] [[parameters]] [parameter]
+#pragma warning restore 618
+                }
+                else
+                {
+                    il.EmitCall(OpCodes.Callvirt, typeof(IDataParameter).GetProperty(nameof(IDataParameter.Value)).GetSetMethod(), null);// stack is now [parameters] [[parameters]] [parameter]
+                }
+
+                if (prop.PropertyType == typeof(string))
+                {
+                    var endOfSize = il.DefineLabel();
+                    // don't set if 0
+                    il.Emit(OpCodes.Ldloc, sizeLocal); // [parameters] [[parameters]] [parameter] [size]
+                    il.Emit(OpCodes.Brfalse_S, endOfSize); // [parameters] [[parameters]] [parameter]
+
+                    il.Emit(OpCodes.Dup);// stack is now [parameters] [[parameters]] [parameter] [parameter]
+                    il.Emit(OpCodes.Ldloc, sizeLocal); // stack is now [parameters] [[parameters]] [parameter] [parameter] [size]
+                    il.EmitCall(OpCodes.Callvirt, typeof(IDbDataParameter).GetProperty(nameof(IDbDataParameter.Size)).GetSetMethod(), null); // stack is now [parameters] [[parameters]] [parameter]
+
+                    il.MarkLabel(endOfSize);
+                }
+                if (checkForDuplicates)
+                {
+                    // stack is now [parameters] [parameter]
+                    il.Emit(OpCodes.Pop); // don't need parameter any more
+                }
+                else
+                {
+                    // stack is now [parameters] [parameters] [parameter]
+                    // blindly add
+                    il.EmitCall(OpCodes.Callvirt, typeof(IList).GetMethod(nameof(IList.Add)), null); // stack is now [parameters]
+                    il.Emit(OpCodes.Pop); // IList.Add returns the new index (int); we don't care
+                }
+            }
+
+            // stack is currently [parameters]
+            il.Emit(OpCodes.Pop); // stack is now empty
+
+            if (literals.Count != 0 && propsList != null)
+            {
+                il.Emit(OpCodes.Ldarg_0); // command
+                il.Emit(OpCodes.Ldarg_0); // command, command
+                var cmdText = typeof(IDbCommand).GetProperty(nameof(IDbCommand.CommandText));
+                il.EmitCall(OpCodes.Callvirt, cmdText.GetGetMethod(), null); // command, sql
+                Dictionary<Type, LocalBuilder> locals = null;
+                LocalBuilder local = null;
+                foreach (var literal in literals)
+                {
+                    // find the best member, preferring case-sensitive
+                    PropertyInfo exact = null, fallback = null;
+                    string huntName = literal.Member;
+                    for (int i = 0; i < propsList.Count; i++)
+                    {
+                        string thisName = propsList[i].Name;
+                        if (string.Equals(thisName, huntName, StringComparison.OrdinalIgnoreCase))
+                        {
+                            fallback = propsList[i];
+                            if (string.Equals(thisName, huntName, StringComparison.Ordinal))
+                            {
+                                exact = fallback;
+                                break;
+                            }
+                        }
+                    }
+                    var prop = exact ?? fallback;
+
+                    if (prop != null)
+                    {
+                        il.Emit(OpCodes.Ldstr, literal.Token);
+                        il.Emit(OpCodes.Ldloc, typedParameterLocal); // command, sql, typed parameter
+                        il.EmitCall(callOpCode, prop.GetGetMethod(), null); // command, sql, typed value
+                        Type propType = prop.PropertyType;
+                        var typeCode = Type.GetTypeCode(propType);
+                        switch (typeCode)
+                        {
+                            case TypeCode.Boolean:
+                                Label ifTrue = il.DefineLabel(), allDone = il.DefineLabel();
+                                il.Emit(OpCodes.Brtrue_S, ifTrue);
+                                il.Emit(OpCodes.Ldstr, "0");
+                                il.Emit(OpCodes.Br_S, allDone);
+                                il.MarkLabel(ifTrue);
+                                il.Emit(OpCodes.Ldstr, "1");
+                                il.MarkLabel(allDone);
+                                break;
+                            case TypeCode.Byte:
+                            case TypeCode.SByte:
+                            case TypeCode.UInt16:
+                            case TypeCode.Int16:
+                            case TypeCode.UInt32:
+                            case TypeCode.Int32:
+                            case TypeCode.UInt64:
+                            case TypeCode.Int64:
+                            case TypeCode.Single:
+                            case TypeCode.Double:
+                            case TypeCode.Decimal:
+                                // need to stloc, ldloca, call
+                                // re-use existing locals (both the last known, and via a dictionary)
+                                var convert = GetToString(typeCode);
+                                if (local == null || local.LocalType != propType)
+                                {
+                                    if (locals == null)
+                                    {
+                                        locals = new Dictionary<Type, LocalBuilder>();
+                                        local = null;
+                                    }
+                                    else
+                                    {
+                                        if (!locals.TryGetValue(propType, out local)) local = null;
+                                    }
+                                    if (local == null)
+                                    {
+                                        local = il.DeclareLocal(propType);
+                                        locals.Add(propType, local);
+                                    }
+                                }
+                                il.Emit(OpCodes.Stloc, local); // command, sql
+                                il.Emit(OpCodes.Ldloca, local); // command, sql, ref-to-value
+                                il.EmitCall(OpCodes.Call, InvariantCulture, null); // command, sql, ref-to-value, culture
+                                il.EmitCall(OpCodes.Call, convert, null); // command, sql, string value
+                                break;
+                            default:
+                                if (propType.IsValueType) il.Emit(OpCodes.Box, propType); // command, sql, object value
+                                il.EmitCall(OpCodes.Call, format, null); // command, sql, string value
+                                break;
+                        }
+                        il.EmitCall(OpCodes.Callvirt, StringReplace, null);
+                    }
+                }
+                il.EmitCall(OpCodes.Callvirt, cmdText.GetSetMethod(), null); // empty
+            }
+
+            il.Emit(OpCodes.Ret);
+            return (Action<IDbCommand, object>)dm.CreateDelegate(typeof(Action<IDbCommand, object>));
+        }
+
+        private static readonly Dictionary<TypeCode, MethodInfo> toStrings = new[]
+        {
+            typeof(bool), typeof(sbyte), typeof(byte), typeof(ushort), typeof(short),
+            typeof(uint), typeof(int), typeof(ulong), typeof(long), typeof(float), typeof(double), typeof(decimal)
+        }.ToDictionary(x => Type.GetTypeCode(x), x => x.GetPublicInstanceMethod(nameof(object.ToString), new[] { typeof(IFormatProvider) }));
+
+        private static MethodInfo GetToString(TypeCode typeCode)
+        {
+            return toStrings.TryGetValue(typeCode, out MethodInfo method) ? method : null;
+        }
+
+        private static readonly MethodInfo StringReplace = typeof(string).GetPublicInstanceMethod(nameof(string.Replace), new Type[] { typeof(string), typeof(string) }),
+            InvariantCulture = typeof(CultureInfo).GetProperty(nameof(CultureInfo.InvariantCulture), BindingFlags.Public | BindingFlags.Static).GetGetMethod();
+
+        private static int ExecuteCommand(IDbConnection cnn, ref CommandDefinition command, Action<IDbCommand, object> paramReader)
+        {
+            IDbCommand cmd = null;
+            bool wasClosed = cnn.State == ConnectionState.Closed;
+            try
+            {
+                cmd = command.SetupCommand(cnn, paramReader);
+                if (wasClosed) cnn.Open();
+                int result = cmd.ExecuteNonQuery();
+                command.OnCompleted();
+                return result;
+            }
+            finally
+            {
+                if (wasClosed) cnn.Close();
+                cmd?.Dispose();
+            }
+        }
+
+        private static T ExecuteScalarImpl<T>(IDbConnection cnn, ref CommandDefinition command)
+        {
+            Action<IDbCommand, object> paramReader = null;
+            object param = command.Parameters;
+            if (param != null)
+            {
+                var identity = new Identity(command.CommandText, command.CommandType, cnn, null, param.GetType(), null);
+                paramReader = GetCacheInfo(identity, command.Parameters, command.AddToCache).ParamReader;
+            }
+
+            IDbCommand cmd = null;
+            bool wasClosed = cnn.State == ConnectionState.Closed;
+            object result;
+            try
+            {
+                cmd = command.SetupCommand(cnn, paramReader);
+                if (wasClosed) cnn.Open();
+                result = cmd.ExecuteScalar();
+                command.OnCompleted();
+            }
+            finally
+            {
+                if (wasClosed) cnn.Close();
+                cmd?.Dispose();
+            }
+            return Parse<T>(result);
+        }
+
+        private static IDataReader ExecuteReaderImpl(IDbConnection cnn, ref CommandDefinition command, CommandBehavior commandBehavior, out IDbCommand cmd)
+        {
+            Action<IDbCommand, object> paramReader = GetParameterReader(cnn, ref command);
+            cmd = null;
+            bool wasClosed = cnn.State == ConnectionState.Closed, disposeCommand = true;
+            try
+            {
+                cmd = command.SetupCommand(cnn, paramReader);
+                if (wasClosed) cnn.Open();
+                var reader = ExecuteReaderWithFlagsFallback(cmd, wasClosed, commandBehavior);
+                wasClosed = false; // don't dispose before giving it to them!
+                disposeCommand = false;
+                // note: command.FireOutputCallbacks(); would be useless here; parameters come at the **end** of the TDS stream
+                return reader;
+            }
+            finally
+            {
+                if (wasClosed) cnn.Close();
+                if (cmd != null && disposeCommand) cmd.Dispose();
+            }
+        }
+
+        private static Action<IDbCommand, object> GetParameterReader(IDbConnection cnn, ref CommandDefinition command)
+        {
+            object param = command.Parameters;
+            IEnumerable multiExec = GetMultiExec(param);
+            CacheInfo info = null;
+            if (multiExec != null)
+            {
+                throw new NotSupportedException("MultiExec is not supported by ExecuteReader");
+            }
+
+            // nice and simple
+            if (param != null)
+            {
+                var identity = new Identity(command.CommandText, command.CommandType, cnn, null, param.GetType(), null);
+                info = GetCacheInfo(identity, param, command.AddToCache);
+            }
+            var paramReader = info?.ParamReader;
+            return paramReader;
+        }
+
+        private static Func<IDataReader, object> GetStructDeserializer(Type type, Type effectiveType, int index)
+        {
+            // no point using special per-type handling here; it boils down to the same, plus not all are supported anyway (see: SqlDataReader.GetChar - not supported!)
+#pragma warning disable 618
+            if (type == typeof(char))
+            { // this *does* need special handling, though
+                return r => ReadChar(r.GetValue(index));
+            }
+            if (type == typeof(char?))
+            {
+                return r => ReadNullableChar(r.GetValue(index));
+            }
+            if (type.FullName == LinqBinary)
+            {
+                return r => Activator.CreateInstance(type, r.GetValue(index));
+            }
+#pragma warning restore 618
+
+            if (effectiveType.IsEnum)
+            {   // assume the value is returned as the correct type (int/byte/etc), but box back to the typed enum
+                return r =>
+                {
+                    var val = r.GetValue(index);
+                    if (val is float || val is double || val is decimal)
+                    {
+                        val = Convert.ChangeType(val, Enum.GetUnderlyingType(effectiveType), CultureInfo.InvariantCulture);
+                    }
+                    return val is DBNull ? null : Enum.ToObject(effectiveType, val);
+                };
+            }
+            if (typeHandlers.TryGetValue(type, out ITypeHandler handler))
+            {
+                return r =>
+                {
+                    var val = r.GetValue(index);
+                    return val is DBNull ? null : handler.Parse(type, val);
+                };
+            }
+            return r =>
+            {
+                var val = r.GetValue(index);
+                return val is DBNull ? null : val;
+            };
+        }
+
+        private static T Parse<T>(object value)
+        {
+            if (value == null || value is DBNull) return default(T);
+            if (value is T) return (T)value;
+            var type = typeof(T);
+            type = Nullable.GetUnderlyingType(type) ?? type;
+            if (type.IsEnum)
+            {
+                if (value is float || value is double || value is decimal)
+                {
+                    value = Convert.ChangeType(value, Enum.GetUnderlyingType(type), CultureInfo.InvariantCulture);
+                }
+                return (T)Enum.ToObject(type, value);
+            }
+            if (typeHandlers.TryGetValue(type, out ITypeHandler handler))
+            {
+                return (T)handler.Parse(type, value);
+            }
+            return (T)Convert.ChangeType(value, type, CultureInfo.InvariantCulture);
+        }
+
+        private static readonly MethodInfo
+                    enumParse = typeof(Enum).GetMethod(nameof(Enum.Parse), new Type[] { typeof(Type), typeof(string), typeof(bool) }),
+                    getItem = typeof(IDataRecord).GetProperties(BindingFlags.Instance | BindingFlags.Public)
+                        .Where(p => p.GetIndexParameters().Length > 0 && p.GetIndexParameters()[0].ParameterType == typeof(int))
+                        .Select(p => p.GetGetMethod()).First();
+
+        /// <summary>
+        /// Gets type-map for the given type
+        /// </summary>
+        /// <returns>Type map instance, default is to create new instance of DefaultTypeMap</returns>
+        public static Func<Type, ITypeMap> TypeMapProvider = (Type type) => new DefaultTypeMap(type);
+
+        /// <summary>
+        /// Gets type-map for the given <see cref="Type"/>.
+        /// </summary>
+        /// <param name="type">The type to get a map for.</param>
+        /// <returns>Type map implementation, DefaultTypeMap instance if no override present</returns>
+        public static ITypeMap GetTypeMap(Type type)
+        {
+            if (type == null) throw new ArgumentNullException(nameof(type));
+            var map = (ITypeMap)_typeMaps[type];
+            if (map == null)
+            {
+                lock (_typeMaps)
+                {   // double-checked; store this to avoid reflection next time we see this type
+                    // since multiple queries commonly use the same domain-entity/DTO/view-model type
+                    map = (ITypeMap)_typeMaps[type];
+
+                    if (map == null)
+                    {
+                        map = TypeMapProvider(type);
+                        _typeMaps[type] = map;
+                    }
+                }
+            }
+            return map;
+        }
+
+        // use Hashtable to get free lockless reading
+        private static readonly Hashtable _typeMaps = new Hashtable();
+
+        /// <summary>
+        /// Set custom mapping for type deserializers
+        /// </summary>
+        /// <param name="type">Entity type to override</param>
+        /// <param name="map">Mapping rules impementation, null to remove custom map</param>
+        public static void SetTypeMap(Type type, ITypeMap map)
+        {
+            if (type == null)
+                throw new ArgumentNullException(nameof(type));
+
+            if (map == null || map is DefaultTypeMap)
+            {
+                lock (_typeMaps)
+                {
+                    _typeMaps.Remove(type);
+                }
+            }
+            else
+            {
+                lock (_typeMaps)
+                {
+                    _typeMaps[type] = map;
+                }
+            }
+
+            PurgeQueryCacheByType(type);
+        }
+
+        /// <summary>
+        /// Internal use only
+        /// </summary>
+        /// <param name="type"></param>
+        /// <param name="reader"></param>
+        /// <param name="startBound"></param>
+        /// <param name="length"></param>
+        /// <param name="returnNullIfFirstMissing"></param>
+        /// <returns></returns>
+        public static Func<IDataReader, object> GetTypeDeserializer(
+            Type type, IDataReader reader, int startBound = 0, int length = -1, bool returnNullIfFirstMissing = false
+        )
+        {
+            return TypeDeserializerCache.GetReader(type, reader, startBound, length, returnNullIfFirstMissing);
+        }
+
+        private static LocalBuilder GetTempLocal(ILGenerator il, ref Dictionary<Type, LocalBuilder> locals, Type type, bool initAndLoad)
+        {
+            if (type == null) throw new ArgumentNullException(nameof(type));
+            locals = locals ?? new Dictionary<Type, LocalBuilder>();
+            if (!locals.TryGetValue(type, out LocalBuilder found))
+            {
+                found = il.DeclareLocal(type);
+                locals.Add(type, found);
+            }
+            if (initAndLoad)
+            {
+                il.Emit(OpCodes.Ldloca, found);
+                il.Emit(OpCodes.Initobj, type);
+                il.Emit(OpCodes.Ldloca, found);
+                il.Emit(OpCodes.Ldobj, type);
+            }
+            return found;
+        }
+
+        private static Func<IDataReader, object> GetTypeDeserializerImpl(
+            Type type, IDataReader reader, int startBound = 0, int length = -1, bool returnNullIfFirstMissing = false
+        )
+        {
+            if (length == -1)
+            {
+                length = reader.FieldCount - startBound;
+            }
+
+            if (reader.FieldCount <= startBound)
+            {
+                throw MultiMapException(reader);
+            }
+
+            var returnType = type.IsValueType ? typeof(object) : type;
+            var dm = new DynamicMethod("Deserialize" + Guid.NewGuid().ToString(), returnType, new[] { typeof(IDataReader) }, type, true);
+            var il = dm.GetILGenerator();
+
+            if (IsValueTuple(type))
+            {
+                GenerateValueTupleDeserializer(type, reader, startBound, length, il);
+            }
+            else
+            {
+                GenerateDeserializerFromMap(type, reader, startBound, length, returnNullIfFirstMissing, il);
+            }
+
+            var funcType = System.Linq.Expressions.Expression.GetFuncType(typeof(IDataReader), returnType);
+            return (Func<IDataReader, object>)dm.CreateDelegate(funcType);
+        }
+
+        private static void GenerateValueTupleDeserializer(Type valueTupleType, IDataReader reader, int startBound, int length, ILGenerator il)
+        {
+            var currentValueTupleType = valueTupleType;
+
+            var constructors = new List<ConstructorInfo>();
+            var languageTupleElementTypes = new List<Type>();
+
+            while (true)
+            {
+                var arity = int.Parse(currentValueTupleType.Name.Substring("ValueTuple`".Length), CultureInfo.InvariantCulture);
+                var constructorParameterTypes = new Type[arity];
+                var restField = (FieldInfo)null;
+
+                foreach (var field in currentValueTupleType.GetFields(BindingFlags.Public | BindingFlags.Instance | BindingFlags.DeclaredOnly))
+                {
+                    if (field.Name == "Rest")
+                    {
+                        restField = field;
+                    }
+                    else if (field.Name.StartsWith("Item", StringComparison.Ordinal))
+                    {
+                        var elementNumber = int.Parse(field.Name.Substring("Item".Length), CultureInfo.InvariantCulture);
+                        constructorParameterTypes[elementNumber - 1] = field.FieldType;
+                    }
+                }
+
+                var itemFieldCount = constructorParameterTypes.Length;
+                if (restField != null) itemFieldCount--;
+
+                for (var i = 0; i < itemFieldCount; i++)
+                {
+                    languageTupleElementTypes.Add(constructorParameterTypes[i]);
+                }
+
+                if (restField != null)
+                {
+                    constructorParameterTypes[constructorParameterTypes.Length - 1] = restField.FieldType;
+                }
+
+                constructors.Add(currentValueTupleType.GetConstructor(constructorParameterTypes));
+
+                if (restField is null) break;
+
+                currentValueTupleType = restField.FieldType;
+                if (!IsValueTuple(currentValueTupleType))
+                {
+                    throw new InvalidOperationException("The Rest field of a ValueTuple must contain a nested ValueTuple of arity 1 or greater.");
+                }
+            }
+
+            var stringEnumLocal = (LocalBuilder)null;
+
+            for (var i = 0; i < languageTupleElementTypes.Count; i++)
+            {
+                var targetType = languageTupleElementTypes[i];
+
+                if (i < length)
+                {
+                    LoadReaderValueOrBranchToDBNullLabel(
+                        il,
+                        startBound + i,
+                        ref stringEnumLocal,
+                        valueCopyLocal: null,
+                        reader.GetFieldType(startBound + i),
+                        targetType,
+                        out var isDbNullLabel);
+
+                    var finishLabel = il.DefineLabel();
+                    il.Emit(OpCodes.Br_S, finishLabel);
+                    il.MarkLabel(isDbNullLabel);
+                    il.Emit(OpCodes.Pop);
+
+                    LoadDefaultValue(il, targetType);
+
+                    il.MarkLabel(finishLabel);
+                }
+                else
+                {
+                    LoadDefaultValue(il, targetType);
+                }
+            }
+
+            for (var i = constructors.Count - 1; i >= 0; i--)
+            {
+                il.Emit(OpCodes.Newobj, constructors[i]);
+            }
+
+            il.Emit(OpCodes.Box, valueTupleType);
+            il.Emit(OpCodes.Ret);
+        }
+
+        private static void GenerateDeserializerFromMap(Type type, IDataReader reader, int startBound, int length, bool returnNullIfFirstMissing, ILGenerator il)
+        {
+            var currentIndexDiagnosticLocal = il.DeclareLocal(typeof(int));
+            var returnValueLocal = il.DeclareLocal(type);
+            il.Emit(OpCodes.Ldc_I4_0);
+            il.Emit(OpCodes.Stloc, currentIndexDiagnosticLocal);
+
+            var names = Enumerable.Range(startBound, length).Select(i => reader.GetName(i)).ToArray();
+
+            ITypeMap typeMap = GetTypeMap(type);
+
+            int index = startBound;
+            ConstructorInfo specializedConstructor = null;
+
+            bool supportInitialize = false;
+            Dictionary<Type, LocalBuilder> structLocals = null;
+            if (type.IsValueType)
+            {
+                il.Emit(OpCodes.Ldloca, returnValueLocal);
+                il.Emit(OpCodes.Initobj, type);
+            }
+            else
+            {
+                var types = new Type[length];
+                for (int i = startBound; i < startBound + length; i++)
+                {
+                    types[i - startBound] = reader.GetFieldType(i);
+                }
+
+                var explicitConstr = typeMap.FindExplicitConstructor();
+                if (explicitConstr != null)
+                {
+                    var consPs = explicitConstr.GetParameters();
+                    foreach (var p in consPs)
+                    {
+                        if (!p.ParameterType.IsValueType)
+                        {
+                            il.Emit(OpCodes.Ldnull);
+                        }
+                        else
+                        {
+                            GetTempLocal(il, ref structLocals, p.ParameterType, true);
+                        }
+                    }
+
+                    il.Emit(OpCodes.Newobj, explicitConstr);
+                    il.Emit(OpCodes.Stloc, returnValueLocal);
+                    supportInitialize = typeof(ISupportInitialize).IsAssignableFrom(type);
+                    if (supportInitialize)
+                    {
+                        il.Emit(OpCodes.Ldloc, returnValueLocal);
+                        il.EmitCall(OpCodes.Callvirt, typeof(ISupportInitialize).GetMethod(nameof(ISupportInitialize.BeginInit)), null);
+                    }
+                }
+                else
+                {
+                    var ctor = typeMap.FindConstructor(names, types);
+                    if (ctor == null)
+                    {
+                        string proposedTypes = "(" + string.Join(", ", types.Select((t, i) => t.FullName + " " + names[i]).ToArray()) + ")";
+                        throw new InvalidOperationException($"A parameterless default constructor or one matching signature {proposedTypes} is required for {type.FullName} materialization");
+                    }
+
+                    if (ctor.GetParameters().Length == 0)
+                    {
+                        il.Emit(OpCodes.Newobj, ctor);
+                        il.Emit(OpCodes.Stloc, returnValueLocal);
+                        supportInitialize = typeof(ISupportInitialize).IsAssignableFrom(type);
+                        if (supportInitialize)
+                        {
+                            il.Emit(OpCodes.Ldloc, returnValueLocal);
+                            il.EmitCall(OpCodes.Callvirt, typeof(ISupportInitialize).GetMethod(nameof(ISupportInitialize.BeginInit)), null);
+                        }
+                    }
+                    else
+                    {
+                        specializedConstructor = ctor;
+                    }
+                }
+            }
+
+            il.BeginExceptionBlock();
+            if (type.IsValueType)
+            {
+                il.Emit(OpCodes.Ldloca, returnValueLocal); // [target]
+            }
+            else if (specializedConstructor == null)
+            {
+                il.Emit(OpCodes.Ldloc, returnValueLocal); // [target]
+            }
+
+            var members = (specializedConstructor != null
+                ? names.Select(n => typeMap.GetConstructorParameter(specializedConstructor, n))
+                : names.Select(n => typeMap.GetMember(n))).ToList();
+
+            // stack is now [target]
+
+            bool first = true;
+            var allDone = il.DefineLabel();
+            var stringEnumLocal = (LocalBuilder)null;
+            var valueCopyDiagnosticLocal = il.DeclareLocal(typeof(object));
+            bool applyNullSetting = Settings.ApplyNullValues;
+            foreach (var item in members)
+            {
+                if (item != null)
+                {
+                    if (specializedConstructor == null)
+                        il.Emit(OpCodes.Dup); // stack is now [target][target]
+                    Label finishLabel = il.DefineLabel();
+                    Type memberType = item.MemberType;
+
+                    // Save off the current index for access if an exception is thrown
+                    EmitInt32(il, index);
+                    il.Emit(OpCodes.Stloc, currentIndexDiagnosticLocal);
+
+                    LoadReaderValueOrBranchToDBNullLabel(il, index, ref stringEnumLocal, valueCopyDiagnosticLocal, reader.GetFieldType(index), memberType, out var isDbNullLabel);
+
+                    if (specializedConstructor == null)
+                    {
+                        // Store the value in the property/field
+                        if (item.Property != null)
+                        {
+                            il.Emit(type.IsValueType ? OpCodes.Call : OpCodes.Callvirt, DefaultTypeMap.GetPropertySetter(item.Property, type));
+                        }
+                        else
+                        {
+                            il.Emit(OpCodes.Stfld, item.Field); // stack is now [target]
+                        }
+                    }
+
+                    il.Emit(OpCodes.Br_S, finishLabel); // stack is now [target]
+
+                    il.MarkLabel(isDbNullLabel); // incoming stack: [target][target][value]
+                    if (specializedConstructor != null)
+                    {
+                        il.Emit(OpCodes.Pop);
+                        LoadDefaultValue(il, item.MemberType);
+                    }
+                    else if (applyNullSetting && (!memberType.IsValueType || Nullable.GetUnderlyingType(memberType) != null))
+                    {
+                        il.Emit(OpCodes.Pop); // stack is now [target][target]
+                        // can load a null with this value
+                        if (memberType.IsValueType)
+                        { // must be Nullable<T> for some T
+                            GetTempLocal(il, ref structLocals, memberType, true); // stack is now [target][target][null]
+                        }
+                        else
+                        { // regular reference-type
+                            il.Emit(OpCodes.Ldnull); // stack is now [target][target][null]
+                        }
+
+                        // Store the value in the property/field
+                        if (item.Property != null)
+                        {
+                            il.Emit(type.IsValueType ? OpCodes.Call : OpCodes.Callvirt, DefaultTypeMap.GetPropertySetter(item.Property, type));
+                            // stack is now [target]
+                        }
+                        else
+                        {
+                            il.Emit(OpCodes.Stfld, item.Field); // stack is now [target]
+                        }
+                    }
+                    else
+                    {
+                        il.Emit(OpCodes.Pop); // stack is now [target][target]
+                        il.Emit(OpCodes.Pop); // stack is now [target]
+                    }
+
+                    if (first && returnNullIfFirstMissing)
+                    {
+                        il.Emit(OpCodes.Pop);
+                        il.Emit(OpCodes.Ldnull); // stack is now [null]
+                        il.Emit(OpCodes.Stloc, returnValueLocal);
+                        il.Emit(OpCodes.Br, allDone);
+                    }
+
+                    il.MarkLabel(finishLabel);
+                }
+                first = false;
+                index++;
+            }
+            if (type.IsValueType)
+            {
+                il.Emit(OpCodes.Pop);
+            }
+            else
+            {
+                if (specializedConstructor != null)
+                {
+                    il.Emit(OpCodes.Newobj, specializedConstructor);
+                }
+                il.Emit(OpCodes.Stloc, returnValueLocal); // stack is empty
+                if (supportInitialize)
+                {
+                    il.Emit(OpCodes.Ldloc, returnValueLocal);
+                    il.EmitCall(OpCodes.Callvirt, typeof(ISupportInitialize).GetMethod(nameof(ISupportInitialize.EndInit)), null);
+                }
+            }
+            il.MarkLabel(allDone);
+            il.BeginCatchBlock(typeof(Exception)); // stack is Exception
+            il.Emit(OpCodes.Ldloc, currentIndexDiagnosticLocal); // stack is Exception, index
+            il.Emit(OpCodes.Ldarg_0); // stack is Exception, index, reader
+            il.Emit(OpCodes.Ldloc, valueCopyDiagnosticLocal); // stack is Exception, index, reader, value
+            il.EmitCall(OpCodes.Call, typeof(SqlMapper).GetMethod(nameof(SqlMapper.ThrowDataException)), null);
+            il.EndExceptionBlock();
+
+            if (type.IsValueType)
+            {
+                il.Emit(OpCodes.Box, type);
+            }
+            il.Emit(OpCodes.Ret);
+        }
+
+        private static void LoadDefaultValue(ILGenerator il, Type type)
+        {
+            if (type.IsValueType)
+            {
+                var local = il.DeclareLocal(type);
+                il.Emit(OpCodes.Ldloca, local);
+                il.Emit(OpCodes.Initobj, type);
+                il.Emit(OpCodes.Ldloc, local);
+            }
+            else
+            {
+                il.Emit(OpCodes.Ldnull);
+            }
+        }
+
+        private static void LoadReaderValueOrBranchToDBNullLabel(ILGenerator il, int index, ref LocalBuilder stringEnumLocal, LocalBuilder valueCopyLocal, Type colType, Type memberType, out Label isDbNullLabel)
+        {
+            isDbNullLabel = il.DefineLabel();
+            il.Emit(OpCodes.Ldarg_0); // stack is now [...][reader]
+            EmitInt32(il, index); // stack is now [...][reader][index]
+            il.Emit(OpCodes.Callvirt, getItem); // stack is now [...][value-as-object]
+
+            if (valueCopyLocal != null)
+            {
+                il.Emit(OpCodes.Dup); // stack is now [...][value-as-object][value-as-object]
+                il.Emit(OpCodes.Stloc, valueCopyLocal); // stack is now [...][value-as-object]
+            }
+
+            if (memberType == typeof(char) || memberType == typeof(char?))
+            {
+                il.EmitCall(OpCodes.Call, typeof(SqlMapper).GetMethod(
+                    memberType == typeof(char) ? nameof(SqlMapper.ReadChar) : nameof(SqlMapper.ReadNullableChar), BindingFlags.Static | BindingFlags.Public), null); // stack is now [...][typed-value]
+            }
+            else
+            {
+                il.Emit(OpCodes.Dup); // stack is now [...][value-as-object][value-as-object]
+                il.Emit(OpCodes.Isinst, typeof(DBNull)); // stack is now [...][value-as-object][DBNull or null]
+                il.Emit(OpCodes.Brtrue_S, isDbNullLabel); // stack is now [...][value-as-object]
+
+                // unbox nullable enums as the primitive, i.e. byte etc
+
+                var nullUnderlyingType = Nullable.GetUnderlyingType(memberType);
+                var unboxType = nullUnderlyingType?.IsEnum == true ? nullUnderlyingType : memberType;
+
+                if (unboxType.IsEnum)
+                {
+                    Type numericType = Enum.GetUnderlyingType(unboxType);
+                    if (colType == typeof(string))
+                    {
+                        if (stringEnumLocal == null)
+                        {
+                            stringEnumLocal = il.DeclareLocal(typeof(string));
+                        }
+                        il.Emit(OpCodes.Castclass, typeof(string)); // stack is now [...][string]
+                        il.Emit(OpCodes.Stloc, stringEnumLocal); // stack is now [...]
+                        il.Emit(OpCodes.Ldtoken, unboxType); // stack is now [...][enum-type-token]
+                        il.EmitCall(OpCodes.Call, typeof(Type).GetMethod(nameof(Type.GetTypeFromHandle)), null);// stack is now [...][enum-type]
+                        il.Emit(OpCodes.Ldloc, stringEnumLocal); // stack is now [...][enum-type][string]
+                        il.Emit(OpCodes.Ldc_I4_1); // stack is now [...][enum-type][string][true]
+                        il.EmitCall(OpCodes.Call, enumParse, null); // stack is now [...][enum-as-object]
+                        il.Emit(OpCodes.Unbox_Any, unboxType); // stack is now [...][typed-value]
+                    }
+                    else
+                    {
+                        FlexibleConvertBoxedFromHeadOfStack(il, colType, unboxType, numericType);
+                    }
+
+                    if (nullUnderlyingType != null)
+                    {
+                        il.Emit(OpCodes.Newobj, memberType.GetConstructor(new[] { nullUnderlyingType })); // stack is now [...][typed-value]
+                    }
+                }
+                else if (memberType.FullName == LinqBinary)
+                {
+                    il.Emit(OpCodes.Unbox_Any, typeof(byte[])); // stack is now [...][byte-array]
+                    il.Emit(OpCodes.Newobj, memberType.GetConstructor(new Type[] { typeof(byte[]) }));// stack is now [...][binary]
+                }
+                else
+                {
+                    TypeCode dataTypeCode = Type.GetTypeCode(colType), unboxTypeCode = Type.GetTypeCode(unboxType);
+                    bool hasTypeHandler;
+                    if ((hasTypeHandler = typeHandlers.ContainsKey(unboxType)) || colType == unboxType || dataTypeCode == unboxTypeCode || dataTypeCode == Type.GetTypeCode(nullUnderlyingType))
+                    {
+                        if (hasTypeHandler)
+                        {
+#pragma warning disable 618
+                            il.EmitCall(OpCodes.Call, typeof(TypeHandlerCache<>).MakeGenericType(unboxType).GetMethod(nameof(TypeHandlerCache<int>.Parse)), null); // stack is now [...][typed-value]
+#pragma warning restore 618
+                        }
+                        else
+                        {
+                            il.Emit(OpCodes.Unbox_Any, unboxType); // stack is now [...][typed-value]
+                        }
+                    }
+                    else
+                    {
+                        // not a direct match; need to tweak the unbox
+                        FlexibleConvertBoxedFromHeadOfStack(il, colType, nullUnderlyingType ?? unboxType, null);
+                        if (nullUnderlyingType != null)
+                        {
+                            il.Emit(OpCodes.Newobj, unboxType.GetConstructor(new[] { nullUnderlyingType })); // stack is now [...][typed-value]
+                        }
+                    }
+                }
+            }
+        }
+
+        private static void FlexibleConvertBoxedFromHeadOfStack(ILGenerator il, Type from, Type to, Type via)
+        {
+            MethodInfo op;
+            if (from == (via ?? to))
+            {
+                il.Emit(OpCodes.Unbox_Any, to); // stack is now [target][target][typed-value]
+            }
+            else if ((op = GetOperator(from, to)) != null)
+            {
+                // this is handy for things like decimal <===> double
+                il.Emit(OpCodes.Unbox_Any, from); // stack is now [target][target][data-typed-value]
+                il.Emit(OpCodes.Call, op); // stack is now [target][target][typed-value]
+            }
+            else
+            {
+                bool handled = false;
+                OpCode opCode = default(OpCode);
+                switch (Type.GetTypeCode(from))
+                {
+                    case TypeCode.Boolean:
+                    case TypeCode.Byte:
+                    case TypeCode.SByte:
+                    case TypeCode.Int16:
+                    case TypeCode.UInt16:
+                    case TypeCode.Int32:
+                    case TypeCode.UInt32:
+                    case TypeCode.Int64:
+                    case TypeCode.UInt64:
+                    case TypeCode.Single:
+                    case TypeCode.Double:
+                        handled = true;
+                        switch (Type.GetTypeCode(via ?? to))
+                        {
+                            case TypeCode.Byte:
+                                opCode = OpCodes.Conv_Ovf_I1_Un; break;
+                            case TypeCode.SByte:
+                                opCode = OpCodes.Conv_Ovf_I1; break;
+                            case TypeCode.UInt16:
+                                opCode = OpCodes.Conv_Ovf_I2_Un; break;
+                            case TypeCode.Int16:
+                                opCode = OpCodes.Conv_Ovf_I2; break;
+                            case TypeCode.UInt32:
+                                opCode = OpCodes.Conv_Ovf_I4_Un; break;
+                            case TypeCode.Boolean: // boolean is basically an int, at least at this level
+                            case TypeCode.Int32:
+                                opCode = OpCodes.Conv_Ovf_I4; break;
+                            case TypeCode.UInt64:
+                                opCode = OpCodes.Conv_Ovf_I8_Un; break;
+                            case TypeCode.Int64:
+                                opCode = OpCodes.Conv_Ovf_I8; break;
+                            case TypeCode.Single:
+                                opCode = OpCodes.Conv_R4; break;
+                            case TypeCode.Double:
+                                opCode = OpCodes.Conv_R8; break;
+                            default:
+                                handled = false;
+                                break;
+                        }
+                        break;
+                }
+                if (handled)
+                {
+                    il.Emit(OpCodes.Unbox_Any, from); // stack is now [target][target][col-typed-value]
+                    il.Emit(opCode); // stack is now [target][target][typed-value]
+                    if (to == typeof(bool))
+                    { // compare to zero; I checked "csc" - this is the trick it uses; nice
+                        il.Emit(OpCodes.Ldc_I4_0);
+                        il.Emit(OpCodes.Ceq);
+                        il.Emit(OpCodes.Ldc_I4_0);
+                        il.Emit(OpCodes.Ceq);
+                    }
+                }
+                else
+                {
+                    il.Emit(OpCodes.Ldtoken, via ?? to); // stack is now [target][target][value][member-type-token]
+                    il.EmitCall(OpCodes.Call, typeof(Type).GetMethod(nameof(Type.GetTypeFromHandle)), null); // stack is now [target][target][value][member-type]
+                    il.EmitCall(OpCodes.Call, typeof(Convert).GetMethod(nameof(Convert.ChangeType), new Type[] { typeof(object), typeof(Type) }), null); // stack is now [target][target][boxed-member-type-value]
+                    il.Emit(OpCodes.Unbox_Any, to); // stack is now [target][target][typed-value]
+                }
+            }
+        }
+
+        private static MethodInfo GetOperator(Type from, Type to)
+        {
+            if (to == null) return null;
+            MethodInfo[] fromMethods, toMethods;
+            return ResolveOperator(fromMethods = from.GetMethods(BindingFlags.Static | BindingFlags.Public), from, to, "op_Implicit")
+                ?? ResolveOperator(toMethods = to.GetMethods(BindingFlags.Static | BindingFlags.Public), from, to, "op_Implicit")
+                ?? ResolveOperator(fromMethods, from, to, "op_Explicit")
+                ?? ResolveOperator(toMethods, from, to, "op_Explicit");
+        }
+
+        private static MethodInfo ResolveOperator(MethodInfo[] methods, Type from, Type to, string name)
+        {
+            for (int i = 0; i < methods.Length; i++)
+            {
+                if (methods[i].Name != name || methods[i].ReturnType != to) continue;
+                var args = methods[i].GetParameters();
+                if (args.Length != 1 || args[0].ParameterType != from) continue;
+                return methods[i];
+            }
+            return null;
+        }
+
+        /// <summary>
+        /// Throws a data exception, only used internally
+        /// </summary>
+        /// <param name="ex">The exception to throw.</param>
+        /// <param name="index">The index the exception occured at.</param>
+        /// <param name="reader">The reader the exception occured in.</param>
+        /// <param name="value">The value that caused the exception.</param>
+        [Obsolete(ObsoleteInternalUsageOnly, false)]
+        public static void ThrowDataException(Exception ex, int index, IDataReader reader, object value)
+        {
+            Exception toThrow;
+            try
+            {
+                string name = "(n/a)", formattedValue = "(n/a)";
+                if (reader != null && index >= 0 && index < reader.FieldCount)
+                {
+                    name = reader.GetName(index);
+                    try
+                    {
+                        if (value == null || value is DBNull)
+                        {
+                            formattedValue = "<null>";
+                        }
+                        else
+                        {
+                            formattedValue = Convert.ToString(value) + " - " + Type.GetTypeCode(value.GetType());
+                        }
+                    }
+                    catch (Exception valEx)
+                    {
+                        formattedValue = valEx.Message;
+                    }
+                }
+                toThrow = new DataException($"Error parsing column {index} ({name}={formattedValue})", ex);
+            }
+            catch
+            { // throw the **original** exception, wrapped as DataException
+                toThrow = new DataException(ex.Message, ex);
+            }
+            throw toThrow;
+        }
+
+        private static void EmitInt32(ILGenerator il, int value)
+        {
+            switch (value)
+            {
+                case -1: il.Emit(OpCodes.Ldc_I4_M1); break;
+                case 0: il.Emit(OpCodes.Ldc_I4_0); break;
+                case 1: il.Emit(OpCodes.Ldc_I4_1); break;
+                case 2: il.Emit(OpCodes.Ldc_I4_2); break;
+                case 3: il.Emit(OpCodes.Ldc_I4_3); break;
+                case 4: il.Emit(OpCodes.Ldc_I4_4); break;
+                case 5: il.Emit(OpCodes.Ldc_I4_5); break;
+                case 6: il.Emit(OpCodes.Ldc_I4_6); break;
+                case 7: il.Emit(OpCodes.Ldc_I4_7); break;
+                case 8: il.Emit(OpCodes.Ldc_I4_8); break;
+                default:
+                    if (value >= -128 && value <= 127)
+                    {
+                        il.Emit(OpCodes.Ldc_I4_S, (sbyte)value);
+                    }
+                    else
+                    {
+                        il.Emit(OpCodes.Ldc_I4, value);
+                    }
+                    break;
+            }
+        }
+
+        /// <summary>
+        /// How should connection strings be compared for equivalence? Defaults to StringComparer.Ordinal.
+        /// Providing a custom implementation can be useful for allowing multi-tenancy databases with identical
+        /// schema to share strategies. Note that usual equivalence rules apply: any equivalent connection strings
+        /// <b>MUST</b> yield the same hash-code.
+        /// </summary>
+        public static IEqualityComparer<string> ConnectionStringComparer
+        {
+            get { return connectionStringComparer; }
+            set { connectionStringComparer = value ?? StringComparer.Ordinal; }
+        }
+
+        private static IEqualityComparer<string> connectionStringComparer = StringComparer.Ordinal;
+
+        /// <summary>
+        /// Key used to indicate the type name associated with a DataTable.
+        /// </summary>
+        private const string DataTableTypeNameKey = "dapper:TypeName";
+
+        /// <summary>
+        /// Used to pass a DataTable as a <see cref="TableValuedParameter"/>.
+        /// </summary>
+        /// <param name="table">The <see cref="DataTable"/> to create this parameter for.</param>
+        /// <param name="typeName">The name of the type this parameter is for.</param>
+        public static ICustomQueryParameter AsTableValuedParameter(this DataTable table, string typeName = null) =>
+            new TableValuedParameter(table, typeName);
+
+        /// <summary>
+        /// Associate a DataTable with a type name.
+        /// </summary>
+        /// <param name="table">The <see cref="DataTable"/> that does with the <paramref name="typeName"/>.</param>
+        /// <param name="typeName">The name of the type this table is for.</param>
+        public static void SetTypeName(this DataTable table, string typeName)
+        {
+            if (table != null)
+            {
+                if (string.IsNullOrEmpty(typeName))
+                    table.ExtendedProperties.Remove(DataTableTypeNameKey);
+                else
+                    table.ExtendedProperties[DataTableTypeNameKey] = typeName;
+            }
+        }
+
+        /// <summary>
+        /// Fetch the type name associated with a <see cref="DataTable"/>.
+        /// </summary>
+        /// <param name="table">The <see cref="DataTable"/> that has a type name associated with it.</param>
+        public static string GetTypeName(this DataTable table) =>
+            table?.ExtendedProperties[DataTableTypeNameKey] as string;
+
+        /// <summary>
+        /// Used to pass a IEnumerable&lt;SqlDataRecord&gt; as a TableValuedParameter.
+        /// </summary>
+        /// <param name="list">The list of records to convert to TVPs.</param>
+        /// <param name="typeName">The sql parameter type name.</param>
+        public static ICustomQueryParameter AsTableValuedParameter<T>(this IEnumerable<T> list, string typeName = null) where T : IDataRecord =>
+            new SqlDataRecordListTVPParameter<T>(list, typeName);
+
+        // one per thread
+        [ThreadStatic]
+        private static StringBuilder perThreadStringBuilderCache;
+        private static StringBuilder GetStringBuilder()
+        {
+            var tmp = perThreadStringBuilderCache;
+            if (tmp != null)
+            {
+                perThreadStringBuilderCache = null;
+                tmp.Length = 0;
+                return tmp;
+            }
+            return new StringBuilder();
+        }
+
+        private static string __ToStringRecycle(this StringBuilder obj)
+        {
+            if (obj == null) return "";
+            var s = obj.ToString();
+            perThreadStringBuilderCache = perThreadStringBuilderCache ?? obj;
+            return s;
+        }
+    }
+}