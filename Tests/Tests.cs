--- conflicted
+++ resolved
@@ -1,1441 +1,1437 @@
-<<<<<<< HEAD
-﻿//#define POSTGRESQL
-=======
-﻿//#define POSTGRESQL // uncomment to run postgres tests
->>>>>>> d0b9bf9c
-using System;
-using System.Collections.Generic;
-using System.Data.SqlClient;
-using System.Linq;
-using Dapper;
-using System.Data.SqlServerCe;
-using System.IO;
-using System.Data;
-using System.Collections;
-using System.Reflection;
-#if POSTGRESQL
-using Npgsql;
-#endif
-
-namespace SqlMapper
-{
-
-    class Tests
-    {
-        SqlConnection connection = Program.GetOpenConnection();
-
-        public class AbstractInheritance
-        {
-            public abstract class Order
-            {
-                internal int Internal { get; set; }
-                protected int Protected { get; set; }
-                public int Public { get; set; }
-
-                public int ProtectedVal { get { return Protected; } }
-            }
-
-            public class ConcreteOrder : Order
-            {
-                public int Concrete { get; set; }
-            }
-        }
-
-        class NoDefualtConstructor 
-        {
-            public NoDefualtConstructor(int a)
-            {
-                A = a;
-            }
-            public int A { get; set; }
-        }
-
-        public void EnsureNoConstructorGivesNiceError()
-        {
-            try
-            {
-                connection.Query<NoDefualtConstructor>("select 1 A").First();
-            }
-            catch(InvalidOperationException e)
-            {
-                e.Message.IsEqualTo("A parameterless default constructor is required to allow for dapper materialization");
-            }
-   
-        }
-
-
-        // http://stackoverflow.com/q/8593871
-        public void TestAbstractInheritance() 
-        {
-            var order = connection.Query<AbstractInheritance.ConcreteOrder>("select 1 Internal,2 Protected,3 [Public],4 Concrete").First();
-
-            order.Internal.IsEqualTo(1);
-            order.ProtectedVal.IsEqualTo(2);
-            order.Public.IsEqualTo(3);
-            order.Concrete.IsEqualTo(4);
-        }
-
-        public void TestListOfAnsiStrings()
-        {
-            var results = connection.Query<string>("select * from (select 'a' str union select 'b' union select 'c') X where str in @strings",
-                new { strings = new[] { new DbString { IsAnsi = true, Value = "a" }, new DbString { IsAnsi = true, Value = "b" } } }).ToList();
-
-            results[0].IsEqualTo("a");
-            results[1].IsEqualTo("b");
-        }
-
-        public void TestNullableGuidSupport()
-        {
-            var guid = connection.Query<Guid?>("select null").First();
-            guid.IsNull();
-
-            guid = Guid.NewGuid();
-            var guid2 = connection.Query<Guid?>("select @guid", new { guid }).First();
-            guid.IsEqualTo(guid2);
-        }
-
-        public void TestNonNullableGuidSupport()
-        {
-            var guid = Guid.NewGuid();
-            var guid2 = connection.Query<Guid?>("select @guid", new { guid }).First();
-            Assert.IsTrue(guid == guid2);
-        }
-
-        struct Car
-        {
-            public enum TrapEnum : int
-            {
-                A = 1,
-                B = 2
-            }
-            public string Name;
-            public int Age { get; set; }
-            public TrapEnum Trap { get; set; }
-        
-        }
-
-        public void TestStructs()
-        {
-            var car = connection.Query<Car>("select 'Ford' Name, 21 Age, 2 Trap").First();
-
-            car.Age.IsEqualTo(21);
-            car.Name.IsEqualTo("Ford");
-            ((int)car.Trap).IsEqualTo(2);
-        }
-
-        public void SelectListInt()
-        {
-            connection.Query<int>("select 1 union all select 2 union all select 3")
-              .IsSequenceEqualTo(new[] { 1, 2, 3 });
-        }
-        public void SelectBinary()
-        {
-            connection.Query<byte[]>("select cast(1 as varbinary(4))").First().SequenceEqual(new byte[] { 1 });
-        }
-        public void PassInIntArray()
-        {
-            connection.Query<int>("select * from (select 1 as Id union all select 2 union all select 3) as X where Id in @Ids", new { Ids = new int[] { 1, 2, 3 }.AsEnumerable() })
-             .IsSequenceEqualTo(new[] { 1, 2, 3 });
-        }
-
-        public void PassInEmptyIntArray()
-        {
-            connection.Query<int>("select * from (select 1 as Id union all select 2 union all select 3) as X where Id in @Ids", new { Ids = new int[0] })
-             .IsSequenceEqualTo(new int[0]);
-        }
-
-        public void TestSchemaChanged()
-        {
-            connection.Execute("create table #dog(Age int, Name nvarchar(max)) insert #dog values(1, 'Alf')");
-            var d = connection.Query<Dog>("select * from #dog").Single();
-            d.Name.IsEqualTo("Alf");
-            d.Age.IsEqualTo(1);
-            connection.Execute("alter table #dog drop column Name");
-            d = connection.Query<Dog>("select * from #dog").Single();
-            d.Name.IsNull();
-            d.Age.IsEqualTo(1);
-            connection.Execute("drop table #dog");
-        }
-
-        public void TestSchemaChangedMultiMap()
-        {
-            connection.Execute("create table #dog(Age int, Name nvarchar(max)) insert #dog values(1, 'Alf')");
-            var tuple = connection.Query<Dog, Dog, Tuple<Dog, Dog>>("select * from #dog d1 join #dog d2 on 1=1", (d1, d2) => Tuple.Create(d1, d2), splitOn: "Age").Single();
-
-            tuple.Item1.Name.IsEqualTo("Alf");
-            tuple.Item1.Age.IsEqualTo(1);
-            tuple.Item2.Name.IsEqualTo("Alf");
-            tuple.Item2.Age.IsEqualTo(1);
-
-            connection.Execute("alter table #dog drop column Name");
-            tuple = connection.Query<Dog, Dog, Tuple<Dog, Dog>>("select * from #dog d1 join #dog d2 on 1=1", (d1, d2) => Tuple.Create(d1, d2), splitOn: "Age").Single();
-
-            tuple.Item1.Name.IsNull();
-            tuple.Item1.Age.IsEqualTo(1);
-            tuple.Item2.Name.IsNull();
-            tuple.Item2.Age.IsEqualTo(1);
-
-            connection.Execute("drop table #dog");
-        }
-
-        public void TestReadMultipleIntegersWithSplitOnAny()
-        {
-            connection.Query<int, int, int, Tuple<int, int, int>>(
-                "select 1,2,3 union all select 4,5,6", Tuple.Create, splitOn: "*")
-             .IsSequenceEqualTo(new[] { Tuple.Create(1, 2, 3), Tuple.Create(4, 5, 6) });
-        }
-
-        public void TestDoubleParam()
-        {
-            connection.Query<double>("select @d", new { d = 0.1d }).First()
-                .IsEqualTo(0.1d);
-        }
-
-        public void TestBoolParam()
-        {
-            connection.Query<bool>("select @b", new { b = false }).First()
-                .IsFalse();
-        }
-
-        public void TestStrings()
-        {
-            connection.Query<string>(@"select 'a' a union select 'b'")
-                .IsSequenceEqualTo(new[] { "a", "b" });
-        }
-
-        enum EnumParam : short
-        {
-            None, A, B
-        }
-        class EnumParamObject
-        {
-            public EnumParam A { get; set; }
-            public EnumParam? B { get; set; }
-            public EnumParam? C { get; set; }
-        }
-        public void TestEnumParams()
-        {
-            EnumParam a = EnumParam.A;
-            EnumParam? b = EnumParam.B, c = null;
-            var obj = connection.Query<EnumParamObject>("select @a as A, @b as B, @c as C",
-                new { a, b, c }).Single();
-            obj.A.IsEqualTo(EnumParam.A);
-            obj.B.IsEqualTo(EnumParam.B);
-            obj.C.IsEqualTo(null);
-        }
-
-        public class Dog
-        {
-            public int? Age { get; set; }
-            public Guid Id { get; set; }
-            public string Name { get; set; }
-            public float? Weight { get; set; }
-
-            public int IgnoredProperty { get { return 1; } }
-        }
-
-        public void TestExtraFields()
-        {
-            var guid = Guid.NewGuid();
-            var dog = connection.Query<Dog>("select '' as Extra, 1 as Age, 0.1 as Name1 , Id = @id", new { Id = guid });
-
-            dog.Count()
-               .IsEqualTo(1);
-
-            dog.First().Age
-                .IsEqualTo(1);
-
-            dog.First().Id
-                .IsEqualTo(guid);
-        }
-
-
-        public void TestStrongType()
-        {
-            var guid = Guid.NewGuid();
-            var dog = connection.Query<Dog>("select Age = @Age, Id = @Id", new { Age = (int?)null, Id = guid });
-
-            dog.Count()
-                .IsEqualTo(1);
-
-            dog.First().Age
-                .IsNull();
-
-            dog.First().Id
-                .IsEqualTo(guid);
-        }
-
-        public void TestSimpleNull()
-        {
-            connection.Query<DateTime?>("select null").First().IsNull();
-        }
-
-        public void TestExpando()
-        {
-            var rows = connection.Query("select 1 A, 2 B union all select 3, 4").ToList();
-
-            ((int)rows[0].A)
-                .IsEqualTo(1);
-
-            ((int)rows[0].B)
-                .IsEqualTo(2);
-
-            ((int)rows[1].A)
-                .IsEqualTo(3);
-
-            ((int)rows[1].B)
-                .IsEqualTo(4);
-        }
-
-        public void TestStringList()
-        {
-            connection.Query<string>("select * from (select 'a' as x union all select 'b' union all select 'c') as T where x in @strings", new { strings = new[] { "a", "b", "c" } })
-                .IsSequenceEqualTo(new[] { "a", "b", "c" });
-
-            connection.Query<string>("select * from (select 'a' as x union all select 'b' union all select 'c') as T where x in @strings", new { strings = new string[0] })
-                   .IsSequenceEqualTo(new string[0]);
-        }
-
-        public void TestExecuteCommand()
-        {
-            connection.Execute(@"
-    set nocount on 
-    create table #t(i int) 
-    set nocount off 
-    insert #t 
-    select @a a union all select @b 
-    set nocount on 
-    drop table #t", new { a = 1, b = 2 }).IsEqualTo(2);
-        }
-        public void TestExecuteCommandWithHybridParameters()
-        {
-            var p = new DynamicParameters(new { a = 1, b = 2 });
-            p.Add("c", dbType: DbType.Int32, direction: ParameterDirection.Output);
-            connection.Execute(@"set @c = @a + @b", p);
-            p.Get<int>("@c").IsEqualTo(3);
-        }
-        public void TestExecuteMultipleCommand()
-        {
-            connection.Execute("create table #t(i int)");
-            int tally = connection.Execute(@"insert #t (i) values(@a)", new[] { new { a = 1 }, new { a = 2 }, new { a = 3 }, new { a = 4 } });
-            int sum = connection.Query<int>("select sum(i) from #t drop table #t").First();
-            tally.IsEqualTo(4);
-            sum.IsEqualTo(10);
-        }
-
-        class Student
-        {
-            public string Name { get; set; }
-            public int Age { get; set; }
-        }
-
-        public void TestExecuteMultipleCommandStrongType()
-        {
-            connection.Execute("create table #t(Name nvarchar(max), Age int)");
-            int tally = connection.Execute(@"insert #t (Name,Age) values(@Name, @Age)", new List<Student> 
-            {
-                new Student{Age = 1, Name = "sam"},
-                new Student{Age = 2, Name = "bob"}
-            });
-            int sum = connection.Query<int>("select sum(Age) from #t drop table #t").First();
-            tally.IsEqualTo(2);
-            sum.IsEqualTo(3);
-        }
-
-        public void TestExecuteMultipleCommandObjectArray()
-        {
-            connection.Execute("create table #t(i int)");
-            int tally = connection.Execute(@"insert #t (i) values(@a)", new object[] { new { a = 1 }, new { a = 2 }, new { a = 3 }, new { a = 4 } });
-            int sum = connection.Query<int>("select sum(i) from #t drop table #t").First();
-            tally.IsEqualTo(4);
-            sum.IsEqualTo(10);
-        }
-
-        public void TestMassiveStrings()
-        {
-            var str = new string('X', 20000);
-            connection.Query<string>("select @a", new { a = str }).First()
-                .IsEqualTo(str);
-        }
-
-        class TestObj
-        {
-            public int _internal;
-            internal int Internal { set { _internal = value; } }
-
-            public int _priv;
-            private int Priv { set { _priv = value; } }
-        }
-
-        public void TestSetInternal()
-        {
-            connection.Query<TestObj>("select 10 as [Internal]").First()._internal.IsEqualTo(10);
-        }
-
-        public void TestSetPrivate()
-        {
-            connection.Query<TestObj>("select 10 as [Priv]").First()._priv.IsEqualTo(10);
-        }
-
-        public void TestEnumeration()
-        {
-            var en = connection.Query<int>("select 1 as one union all select 2 as one", buffered: false);
-            var i = en.GetEnumerator();
-            i.MoveNext();
-
-            bool gotException = false;
-            try
-            {
-                var x = connection.Query<int>("select 1 as one", buffered: false).First();
-            }
-            catch (Exception)
-            {
-                gotException = true;
-            }
-
-            while (i.MoveNext())
-            { }
-
-            // should not exception, since enumertated
-            en = connection.Query<int>("select 1 as one", buffered: false);
-
-            gotException.IsTrue();
-        }
-
-        public void TestEnumerationDynamic()
-        {
-            var en = connection.Query("select 1 as one union all select 2 as one", buffered: false);
-            var i = en.GetEnumerator();
-            i.MoveNext();
-
-            bool gotException = false;
-            try
-            {
-                var x = connection.Query("select 1 as one", buffered: false).First();
-            }
-            catch (Exception)
-            {
-                gotException = true;
-            }
-
-            while (i.MoveNext())
-            { }
-
-            // should not exception, since enumertated
-            en = connection.Query("select 1 as one", buffered: false);
-
-            gotException.IsTrue();
-        }
-
-        public void TestNakedBigInt()
-        {
-            long foo = 12345;
-            var result = connection.Query<long>("select @foo", new { foo }).Single();
-            foo.IsEqualTo(result);
-        }
-
-        public void TestBigIntMember()
-        {
-            long foo = 12345;
-            var result = connection.Query<WithBigInt>(@"
-declare @bar table(Value bigint)
-insert @bar values (@foo)
-select * from @bar", new { foo }).Single();
-            result.Value.IsEqualTo(foo);
-        }
-        class WithBigInt
-        {
-            public long Value { get; set; }
-        }
-
-        class User
-        {
-            public int Id { get; set; }
-            public string Name { get; set; }
-        }
-        class Post
-        {
-            public int Id { get; set; }
-            public User Owner { get; set; }
-            public string Content { get; set; }
-            public Comment Comment { get; set; }
-        }
-        public void TestMultiMap()
-        {
-            var createSql = @"
-                create table #Users (Id int, Name varchar(20))
-                create table #Posts (Id int, OwnerId int, Content varchar(20))
-
-                insert #Users values(99, 'Sam')
-                insert #Users values(2, 'I am')
-
-                insert #Posts values(1, 99, 'Sams Post1')
-                insert #Posts values(2, 99, 'Sams Post2')
-                insert #Posts values(3, null, 'no ones post')
-";
-            connection.Execute(createSql);
-
-            var sql =
-@"select * from #Posts p 
-left join #Users u on u.Id = p.OwnerId 
-Order by p.Id";
-
-            var data = connection.Query<Post, User, Post>(sql, (post, user) => { post.Owner = user; return post; }).ToList();
-            var p = data.First();
-
-            p.Content.IsEqualTo("Sams Post1");
-            p.Id.IsEqualTo(1);
-            p.Owner.Name.IsEqualTo("Sam");
-            p.Owner.Id.IsEqualTo(99);
-
-            data[2].Owner.IsNull();
-
-            connection.Execute("drop table #Users drop table #Posts");
-        }
-
-
-
-        public void TestMultiMapGridReader()
-        {
-            var createSql = @"
-                create table #Users (Id int, Name varchar(20))
-                create table #Posts (Id int, OwnerId int, Content varchar(20))
-
-                insert #Users values(99, 'Sam')
-                insert #Users values(2, 'I am')
-
-                insert #Posts values(1, 99, 'Sams Post1')
-                insert #Posts values(2, 99, 'Sams Post2')
-                insert #Posts values(3, null, 'no ones post')
-";
-            connection.Execute(createSql);
-
-            var sql =
-@"select p.*, u.Id, u.Name + '0' Name from #Posts p 
-left join #Users u on u.Id = p.OwnerId 
-Order by p.Id
-
-select p.*, u.Id, u.Name + '1' Name from #Posts p 
-left join #Users u on u.Id = p.OwnerId 
-Order by p.Id
-";
-
-            var grid = connection.QueryMultiple(sql);
-
-            for (int i = 0; i < 2; i++)
-            {
-                var data = grid.Read<Post, User, Post>((post, user) => { post.Owner = user; return post; }).ToList();
-                var p = data.First();
-
-                p.Content.IsEqualTo("Sams Post1");
-                p.Id.IsEqualTo(1);
-                p.Owner.Name.IsEqualTo("Sam" + i);
-                p.Owner.Id.IsEqualTo(99);
-
-                data[2].Owner.IsNull();
-            }
-
-            connection.Execute("drop table #Users drop table #Posts");
-
-        }
-
-        public void TestMultiMapDynamic()
-        {
-            var createSql = @"
-                create table #Users (Id int, Name varchar(20))
-                create table #Posts (Id int, OwnerId int, Content varchar(20))
-
-                insert #Users values(99, 'Sam')
-                insert #Users values(2, 'I am')
-
-                insert #Posts values(1, 99, 'Sams Post1')
-                insert #Posts values(2, 99, 'Sams Post2')
-                insert #Posts values(3, null, 'no ones post')
-";
-            connection.Execute(createSql);
-
-            var sql =
-@"select * from #Posts p 
-left join #Users u on u.Id = p.OwnerId 
-Order by p.Id";
-
-            var data = connection.Query<dynamic, dynamic, dynamic>(sql, (post, user) => { post.Owner = user; return post; }).ToList();
-            var p = data.First();
-
-            // hairy extension method support for dynamics
-            ((string)p.Content).IsEqualTo("Sams Post1");
-            ((int)p.Id).IsEqualTo(1);
-            ((string)p.Owner.Name).IsEqualTo("Sam");
-            ((int)p.Owner.Id).IsEqualTo(99);
-
-            ((object)data[2].Owner).IsNull();
-
-            connection.Execute("drop table #Users drop table #Posts");
-        }
-
-        class Product
-        {
-            public int Id { get; set; }
-            public string Name { get; set; }
-            public Category Category { get; set; }
-        }
-        class Category
-        {
-            public int Id { get; set; }
-            public string Name { get; set; }
-        }
-        public void TestMultiMapWithSplit() // http://stackoverflow.com/q/6056778/23354
-        {
-            var sql = @"select 1 as id, 'abc' as name, 2 as id, 'def' as name";
-            var product = connection.Query<Product, Category, Product>(sql, (prod, cat) =>
-            {
-                prod.Category = cat;
-                return prod;
-            }).First();
-            // assertions
-            product.Id.IsEqualTo(1);
-            product.Name.IsEqualTo("abc");
-            product.Category.Id.IsEqualTo(2);
-            product.Category.Name.IsEqualTo("def");
-        }
-        public void TestFieldsAndPrivates()
-        {
-            var data = connection.Query<TestFieldCaseAndPrivatesEntity>(
-                @"select a=1,b=2,c=3,d=4,f='5'").Single();
-
-
-            data.a.IsEqualTo(1);
-            data.GetB().IsEqualTo(2);
-            data.c.IsEqualTo(3);
-            data.GetD().IsEqualTo(4);
-            data.e.IsEqualTo(5);
-
-
-        }
-
-        private class TestFieldCaseAndPrivatesEntity
-        {
-            public int a { get; set; }
-            private int b { get; set; }
-            public int GetB() { return b; }
-            public int c = 0;
-            private int d = 0;
-            public int GetD() { return d; }
-            public int e { get; set; }
-            private string f
-            {
-                get { return e.ToString(); }
-                set { e = int.Parse(value); }
-            }
-        }
-
-        public void TestMultiReaderBasic()
-        {
-            var sql = @"select 1 as Id union all select 2 as Id     select 'abc' as name   select 1 as Id union all select 2 as Id";
-            int i, j;
-            string s;
-            using (var multi = connection.QueryMultiple(sql))
-            {
-                i = multi.Read<int>().First();
-                s = multi.Read<string>().Single();
-                j = multi.Read<int>().Sum();
-            }
-            Assert.IsEqualTo(i, 1);
-            Assert.IsEqualTo(s, "abc");
-            Assert.IsEqualTo(j, 3);
-        }
-        public void TestMultiMappingVariations()
-        {
-            var sql = @"select 1 as Id, 'a' as Content, 2 as Id, 'b' as Content, 3 as Id, 'c' as Content, 4 as Id, 'd' as Content, 5 as Id, 'e' as Content";
-
-            var order = connection.Query<dynamic, dynamic, dynamic, dynamic>(sql, (o, owner, creator) => { o.Owner = owner; o.Creator = creator; return o; }).First();
-
-            Assert.IsEqualTo(order.Id, 1);
-            Assert.IsEqualTo(order.Content, "a");
-            Assert.IsEqualTo(order.Owner.Id, 2);
-            Assert.IsEqualTo(order.Owner.Content, "b");
-            Assert.IsEqualTo(order.Creator.Id, 3);
-            Assert.IsEqualTo(order.Creator.Content, "c");
-
-            order = connection.Query<dynamic, dynamic, dynamic, dynamic, dynamic>(sql, (o, owner, creator, address) =>
-            {
-                o.Owner = owner;
-                o.Creator = creator;
-                o.Owner.Address = address;
-                return o;
-            }).First();
-
-            Assert.IsEqualTo(order.Id, 1);
-            Assert.IsEqualTo(order.Content, "a");
-            Assert.IsEqualTo(order.Owner.Id, 2);
-            Assert.IsEqualTo(order.Owner.Content, "b");
-            Assert.IsEqualTo(order.Creator.Id, 3);
-            Assert.IsEqualTo(order.Creator.Content, "c");
-            Assert.IsEqualTo(order.Owner.Address.Id, 4);
-            Assert.IsEqualTo(order.Owner.Address.Content, "d");
-
-            order = connection.Query<dynamic, dynamic, dynamic, dynamic, dynamic, dynamic>(sql, (a, b, c, d, e) => { a.B = b; a.C = c; a.C.D = d; a.E = e; return a; }).First();
-
-            Assert.IsEqualTo(order.Id, 1);
-            Assert.IsEqualTo(order.Content, "a");
-            Assert.IsEqualTo(order.B.Id, 2);
-            Assert.IsEqualTo(order.B.Content, "b");
-            Assert.IsEqualTo(order.C.Id, 3);
-            Assert.IsEqualTo(order.C.Content, "c");
-            Assert.IsEqualTo(order.C.D.Id, 4);
-            Assert.IsEqualTo(order.C.D.Content, "d");
-            Assert.IsEqualTo(order.E.Id, 5);
-            Assert.IsEqualTo(order.E.Content, "e");
-
-        }
-
-        class InheritanceTest1
-        {
-            public string Base1 { get; set; }
-            public string Base2 { get; private set; }
-        }
-
-        class InheritanceTest2 : InheritanceTest1
-        {
-            public string Derived1 { get; set; }
-            public string Derived2 { get; private set; }
-        }
-
-        public void TestInheritance()
-        {
-            // Test that inheritance works.
-            var list = connection.Query<InheritanceTest2>("select 'One' as Derived1, 'Two' as Derived2, 'Three' as Base1, 'Four' as Base2");
-            list.First().Derived1.IsEqualTo("One");
-            list.First().Derived2.IsEqualTo("Two");
-            list.First().Base1.IsEqualTo("Three");
-            list.First().Base2.IsEqualTo("Four");
-        }
-
-
-        public class PostCE
-        {
-            public int ID { get; set; }
-            public string Title { get; set; }
-            public string Body { get; set; }
-
-            public AuthorCE Author { get; set; }
-        }
-
-        public class AuthorCE
-        {
-            public int ID { get; set; }
-            public string Name { get; set; }
-        }
-
-        public void MultiRSSqlCE()
-        {
-            if (File.Exists("Test.sdf"))
-                File.Delete("Test.sdf");
-
-            var cnnStr = "Data Source = Test.sdf;";
-            var engine = new SqlCeEngine(cnnStr);
-            engine.CreateDatabase();
-
-            using (var cnn = new SqlCeConnection(cnnStr))
-            {
-                cnn.Open();
-
-                cnn.Execute("create table Posts (ID int, Title nvarchar(50), Body nvarchar(50), AuthorID int)");
-                cnn.Execute("create table Authors (ID int, Name nvarchar(50))");
-
-                cnn.Execute("insert Posts values (1,'title','body',1)");
-                cnn.Execute("insert Posts values(2,'title2','body2',null)");
-                cnn.Execute("insert Authors values(1,'sam')");
-
-                var data = cnn.Query<PostCE, AuthorCE, PostCE>(@"select * from Posts p left join Authors a on a.ID = p.AuthorID", (post, author) => { post.Author = author; return post; }).ToList();
-                var firstPost = data.First();
-                firstPost.Title.IsEqualTo("title");
-                firstPost.Author.Name.IsEqualTo("sam");
-                data[1].Author.IsNull();
-                cnn.Close();
-            }
-        }
-
-        enum TestEnum : byte
-        {
-            Bla = 1
-        }
-        class TestEnumClass
-        {
-            public TestEnum? EnumEnum { get; set; }
-        }
-        class TestEnumClassNoNull
-        {
-            public TestEnum EnumEnum { get; set; }
-        }
-        public void TestEnumWeirdness()
-        {
-            connection.Query<TestEnumClass>("select null as [EnumEnum]").First().EnumEnum.IsEqualTo(null);
-            connection.Query<TestEnumClass>("select cast(1 as tinyint) as [EnumEnum]").First().EnumEnum.IsEqualTo(TestEnum.Bla);
-        }
-        void Foo()
-        {
-            string s = "Bla";
-            var obj = new TestEnumClassNoNull();
-            obj.EnumEnum = (TestEnum)Enum.Parse(typeof(TestEnum), s, true);
-        }
-        public void TestEnumStrings()
-        {
-            connection.Query<TestEnumClassNoNull>("select 'BLA' as [EnumEnum]").First().EnumEnum.IsEqualTo(TestEnum.Bla);
-            connection.Query<TestEnumClassNoNull>("select 'bla' as [EnumEnum]").First().EnumEnum.IsEqualTo(TestEnum.Bla);
-
-            connection.Query<TestEnumClass>("select 'BLA' as [EnumEnum]").First().EnumEnum.IsEqualTo(TestEnum.Bla);
-            connection.Query<TestEnumClass>("select 'bla' as [EnumEnum]").First().EnumEnum.IsEqualTo(TestEnum.Bla);
-        }
-
-        public void TestSupportForParamDictionary()
-        {
-            var p = new DynamicParameters();
-            p.Add("name", "bob");
-            p.Add("age", dbType: DbType.Int32, direction: ParameterDirection.Output);
-
-            connection.Query<string>("set @age = 11 select @name", p).First().IsEqualTo("bob");
-
-            p.Get<int>("age").IsEqualTo(11);
-        }
-
-
-        public void TestProcSupport()
-        {
-            var p = new DynamicParameters();
-            p.Add("a", 11);
-            p.Add("b", dbType: DbType.Int32, direction: ParameterDirection.Output);
-            p.Add("c", dbType: DbType.Int32, direction: ParameterDirection.ReturnValue);
-
-            connection.Execute(@"create proc #TestProc 
-	@a int,
-	@b int output
-as 
-begin
-	set @b = 999
-	select 1111
-	return @a
-end");
-            connection.Query<int>("#TestProc", p, commandType: CommandType.StoredProcedure).First().IsEqualTo(1111);
-
-            p.Get<int>("c").IsEqualTo(11);
-            p.Get<int>("b").IsEqualTo(999);
-
-        }
-
-        public void TestDbString()
-        {
-            var obj = connection.Query("select datalength(@a) as a, datalength(@b) as b, datalength(@c) as c, datalength(@d) as d, datalength(@e) as e, datalength(@f) as f",
-                new
-                {
-                    a = new DbString { Value = "abcde", IsFixedLength = true, Length = 10, IsAnsi = true },
-                    b = new DbString { Value = "abcde", IsFixedLength = true, Length = 10, IsAnsi = false },
-                    c = new DbString { Value = "abcde", IsFixedLength = false, Length = 10, IsAnsi = true },
-                    d = new DbString { Value = "abcde", IsFixedLength = false, Length = 10, IsAnsi = false },
-                    e = new DbString { Value = "abcde", IsAnsi = true },
-                    f = new DbString { Value = "abcde", IsAnsi = false },
-                }).First();
-            ((int)obj.a).IsEqualTo(10);
-            ((int)obj.b).IsEqualTo(20);
-            ((int)obj.c).IsEqualTo(5);
-            ((int)obj.d).IsEqualTo(10);
-            ((int)obj.e).IsEqualTo(5);
-            ((int)obj.f).IsEqualTo(10);
-        }
-
-        class Person
-        {
-            public int PersonId { get; set; }
-            public string Name { get; set; }
-        }
-
-        class Address
-        {
-            public int AddressId { get; set; }
-            public string Name { get; set; }
-            public int PersonId { get; set; }
-        }
-
-        class Extra
-        {
-            public int Id { get; set; }
-            public string Name { get; set; }
-        }
-
-        public void TestFlexibleMultiMapping()
-        {
-            var sql =
-@"select 
-    1 as PersonId, 'bob' as Name, 
-    2 as AddressId, 'abc street' as Name, 1 as PersonId,
-    3 as Id, 'fred' as Name
-    ";
-            var personWithAddress = connection.Query<Person, Address, Extra, Tuple<Person, Address, Extra>>
-                (sql, (p, a, e) => Tuple.Create(p, a, e), splitOn: "AddressId,Id").First();
-
-            personWithAddress.Item1.PersonId.IsEqualTo(1);
-            personWithAddress.Item1.Name.IsEqualTo("bob");
-            personWithAddress.Item2.AddressId.IsEqualTo(2);
-            personWithAddress.Item2.Name.IsEqualTo("abc street");
-            personWithAddress.Item2.PersonId.IsEqualTo(1);
-            personWithAddress.Item3.Id.IsEqualTo(3);
-            personWithAddress.Item3.Name.IsEqualTo("fred");
-
-        }
-
-
-        public void TestFastExpandoSupportsIDictionary()
-        {
-            var row = connection.Query("select 1 A, 'two' B").First() as IDictionary<string, object>;
-            row["A"].IsEqualTo(1);
-            row["B"].IsEqualTo("two");
-        }
-
-
-        class PrivateDan
-        {
-            public int Shadow { get; set; }
-            private string ShadowInDB
-            {
-                set
-                {
-                    Shadow = value == "one" ? 1 : 0;
-                }
-            }
-        }
-        public void TestDapperSetsPrivates()
-        {
-            connection.Query<PrivateDan>("select 'one' ShadowInDB").First().Shadow.IsEqualTo(1);
-        }
-
-
-        class IntDynamicParam : Dapper.SqlMapper.IDynamicParameters
-        {
-            IEnumerable<int> numbers;
-            public IntDynamicParam(IEnumerable<int> numbers)
-            {
-                this.numbers = numbers;
-            }
-
-            public void AddParameters(IDbCommand command, Dapper.SqlMapper.Identity identity)
-            {
-                var sqlCommand = (SqlCommand)command;
-                sqlCommand.CommandType = CommandType.StoredProcedure;
-
-                List<Microsoft.SqlServer.Server.SqlDataRecord> number_list = new List<Microsoft.SqlServer.Server.SqlDataRecord>();
-
-                // Create an SqlMetaData object that describes our table type.
-                Microsoft.SqlServer.Server.SqlMetaData[] tvp_definition = { new Microsoft.SqlServer.Server.SqlMetaData("n", SqlDbType.Int) };
-
-                foreach (int n in numbers)
-                {
-                    // Create a new record, using the metadata array above.
-                    Microsoft.SqlServer.Server.SqlDataRecord rec = new Microsoft.SqlServer.Server.SqlDataRecord(tvp_definition);
-                    rec.SetInt32(0, n);    // Set the value.
-                    number_list.Add(rec);      // Add it to the list.
-                }
-
-                // Add the table parameter.
-                var p = sqlCommand.Parameters.Add("ints", SqlDbType.Structured);
-                p.Direction = ParameterDirection.Input;
-                p.TypeName = "int_list_type";
-                p.Value = number_list;
-
-            }
-        }
-
-        // SQL Server specific test to demonstrate TVP 
-        public void TestTVP()
-        {
-            try
-            {
-                connection.Execute("CREATE TYPE int_list_type AS TABLE (n int NOT NULL PRIMARY KEY)");
-                connection.Execute("CREATE PROC get_ints @ints int_list_type READONLY AS select * from @ints");
-
-                var nums = connection.Query<int>("get_ints", new IntDynamicParam(new int[] { 1, 2, 3 })).ToList();
-                nums[0].IsEqualTo(1);
-                nums[1].IsEqualTo(2);
-                nums[2].IsEqualTo(3);
-                nums.Count.IsEqualTo(3);
-
-            }
-            finally
-            {
-                try
-                {
-                    connection.Execute("DROP PROC get_ints");
-                }
-                finally
-                {
-                    connection.Execute("DROP TYPE int_list_type");
-                }
-            }
-        }
-
-        class Parent
-        {
-            public int Id { get; set; }
-            public readonly List<Child> Children = new List<Child>();
-        }
-        class Child
-        {
-            public int Id { get; set; }
-        }
-        public void ParentChildIdentityAssociations()
-        {
-            var lookup = new Dictionary<int, Parent>();
-            var parents = connection.Query<Parent, Child, Parent>(@"select 1 as [Id], 1 as [Id] union all select 1,2 union all select 2,3 union all select 1,4 union all select 3,5",
-                (parent, child) =>
-                {
-                    Parent found;
-                    if (!lookup.TryGetValue(parent.Id, out found))
-                    {
-                        lookup.Add(parent.Id, found = parent);
-                    }
-                    found.Children.Add(child);
-                    return found;
-                }).Distinct().ToDictionary(p => p.Id);
-            parents.Count().IsEqualTo(3);
-            parents[1].Children.Select(c => c.Id).SequenceEqual(new[] { 1, 2, 4 }).IsTrue();
-            parents[2].Children.Select(c => c.Id).SequenceEqual(new[] { 3 }).IsTrue();
-            parents[3].Children.Select(c => c.Id).SequenceEqual(new[] { 5 }).IsTrue();
-        }
-
-
-        /* TODO:
-         * 
-        public void TestMagicParam()
-        {
-            // magic params allow you to pass in single params without using an anon class
-            // this test fails for now, but I would like to support a single param by parsing the sql with regex and remapping. 
-
-            var first = connection.Query("select @a as a", 1).First();
-            Assert.IsEqualTo(first.a, 1);
-        }
-         * */
-
-        class WithBizarreData
-        {
-            public GenericUriParser Foo { get; set; }
-            public int Bar { get; set; }
-        }
-        public void TestUnexpectedDataMessage()
-        {
-            string msg = null;
-            try
-            {
-                connection.Query<int>("select count(1) where 1 = @Foo", new WithBizarreData { Foo = new GenericUriParser(GenericUriParserOptions.Default), Bar = 23 }).First();
-
-            }
-            catch (Exception ex)
-            {
-                msg = ex.Message;
-            }
-            msg.IsEqualTo("The member Foo of type System.GenericUriParser cannot be used as a parameter value");
-        }
-        public void TestUnexpectedButFilteredDataMessage()
-        {
-            int i = connection.Query<int>("select @Bar", new WithBizarreData { Foo = new GenericUriParser(GenericUriParserOptions.Default), Bar = 23 }).Single();
-
-            i.IsEqualTo(23);
-        }
-
-        class WithCharValue
-        {
-            public char Value { get; set; }
-            public char? ValueNullable { get; set; }
-        }
-        public void TestCharInputAndOutput()
-        {
-            const char test = '〠';
-            char c = connection.Query<char>("select @c", new { c = test }).Single();
-
-            c.IsEqualTo(test);
-
-            var obj = connection.Query<WithCharValue>("select @Value as Value", new WithCharValue { Value = c }).Single();
-
-            obj.Value.IsEqualTo(test);
-        }
-        public void TestNullableCharInputAndOutputNonNull()
-        {
-            char? test = '〠';
-            char? c = connection.Query<char?>("select @c", new { c = test }).Single();
-
-            c.IsEqualTo(test);
-
-            var obj = connection.Query<WithCharValue>("select @ValueNullable as ValueNullable", new WithCharValue { ValueNullable = c }).Single();
-
-            obj.ValueNullable.IsEqualTo(test);
-        }
-        public void TestNullableCharInputAndOutputNull()
-        {
-            char? test = null;
-            char? c = connection.Query<char?>("select @c", new { c = test }).Single();
-
-            c.IsEqualTo(test);
-
-            var obj = connection.Query<WithCharValue>("select @ValueNullable as ValueNullable", new WithCharValue { ValueNullable = c }).Single();
-
-            obj.ValueNullable.IsEqualTo(test);
-        }
-        public void TestInvalidSplitCausesNiceError()
-        {
-            try
-            {
-                connection.Query<User, User, User>("select 1 A, 2 B, 3 C", (x, y) => x);
-            }
-            catch (ArgumentException)
-            {
-                // expecting an app exception due to multi mapping being bodged 
-            }
-
-            try
-            {
-                connection.Query<dynamic, dynamic, dynamic>("select 1 A, 2 B, 3 C", (x, y) => x);
-            }
-            catch (ArgumentException)
-            {
-                // expecting an app exception due to multi mapping being bodged 
-            }
-        }
-
-
-
-        class Comment
-        {
-            public int Id { get; set; }
-            public string CommentData { get; set; }
-        }
-
-
-        public void TestMultiMapThreeTypesWithGridReader()
-        {
-            var createSql = @"
-                create table #Users (Id int, Name varchar(20))
-                create table #Posts (Id int, OwnerId int, Content varchar(20))
-                create table #Comments (Id int, PostId int, CommentData varchar(20))
-
-                insert #Users values(99, 'Sam')
-                insert #Users values(2, 'I am')
-
-                insert #Posts values(1, 99, 'Sams Post1')
-                insert #Posts values(2, 99, 'Sams Post2')
-                insert #Posts values(3, null, 'no ones post')
-
-                insert #Comments values(1, 1, 'Comment 1')";
-            connection.Execute(createSql);
-
-            var sql = @"SELECT p.* FROM #Posts p
-
-select p.*, u.Id, u.Name + '0' Name, c.Id, c.CommentData from #Posts p 
-left join #Users u on u.Id = p.OwnerId 
-left join #Comments c on c.postId = p.Id
-where p.Id = 1
-Order by p.Id";
-
-            var grid = connection.QueryMultiple(sql);
-
-            var post1 = grid.Read<Post>().ToList();
-
-            var post2 = grid.Read<Post, User, Comment, Post>((post, user, comment) => { post.Owner = user; post.Comment = comment; return post; }).SingleOrDefault();
-
-            post2.Comment.Id.IsEqualTo(1);
-            post2.Owner.Id.IsEqualTo(99);
-
-
-            connection.Execute("drop table #Users drop table #Posts drop table #Comments");
-        }
-
-        public void TestReadDynamicWithGridReader()
-        {
-            var createSql = @"
-                create table #Users (Id int, Name varchar(20))
-                create table #Posts (Id int, OwnerId int, Content varchar(20))
-
-                insert #Users values(99, 'Sam')
-                insert #Users values(2, 'I am')
-
-                insert #Posts values(1, 99, 'Sams Post1')
-                insert #Posts values(2, 99, 'Sams Post2')
-                insert #Posts values(3, null, 'no ones post')";
-
-            connection.Execute(createSql);
-
-            var sql = @"SELECT * FROM #Users ORDER BY Id
-                        SELECT * FROM #Posts ORDER BY Id DESC";
-
-            var grid = connection.QueryMultiple(sql);
-
-            var users = grid.Read().ToList();
-            var posts = grid.Read().ToList();
-
-            users.Count.IsEqualTo(2);
-            posts.Count.IsEqualTo(3);
-
-            ((int)users.First().Id).IsEqualTo(2);
-            ((int)posts.First().Id).IsEqualTo(3);
-
-            connection.Execute("drop table #Users drop table #Posts");
-        }
-
-        public void TestDynamicParamNullSupport()
-        {
-            var p = new DynamicParameters();
-
-            p.Add("@b", dbType: DbType.Int32, direction: ParameterDirection.Output);
-            connection.Execute("select @b = null", p);
-
-            p.Get<int?>("@b").IsNull();
-        }
-        class Foo1
-        {
-            public int Id;
-            public int BarId { get; set; }
-        }
-        class Bar1
-        {
-            public int BarId;
-            public string Name { get; set; }
-        }
-        public void TestMultiMapperIsNotConfusedWithUnorderedCols()
-        {
-            var result = connection.Query<Foo1, Bar1, Tuple<Foo1, Bar1>>("select 1 as Id, 2 as BarId, 3 as BarId, 'a' as Name", (f, b) => Tuple.Create(f, b), splitOn: "BarId").First();
-
-            result.Item1.Id.IsEqualTo(1);
-            result.Item1.BarId.IsEqualTo(2);
-            result.Item2.BarId.IsEqualTo(3);
-            result.Item2.Name.IsEqualTo("a");
-        }
-        public void TestLinqBinaryToClass()
-        {
-            byte[] orig = new byte[20];
-            new Random(123456).NextBytes(orig);
-            var input = new System.Data.Linq.Binary(orig);
-
-            var output = connection.Query<WithBinary>("select @input as [Value]", new { input }).First().Value;
-
-            output.ToArray().IsSequenceEqualTo(orig);
-        }
-
-        public void TestLinqBinaryRaw()
-        {
-            byte[] orig = new byte[20];
-            new Random(123456).NextBytes(orig);
-            var input = new System.Data.Linq.Binary(orig);
-
-            var output = connection.Query<System.Data.Linq.Binary>("select @input as [Value]", new { input }).First();
-
-            output.ToArray().IsSequenceEqualTo(orig);
-        }
-
-        class WithBinary
-        {
-            public System.Data.Linq.Binary Value { get; set; }
-        }
-
-
-        class WithPrivateConstructor
-        {
-            public int Foo { get; set; }
-            private WithPrivateConstructor() { }
-        }
-
-        public void TestWithNonPublicConstructor()
-        {
-            var output = connection.Query<WithPrivateConstructor>("select 1 as Foo").First();
-            output.Foo.IsEqualTo(1);
-        }
-
-        public void TestAppendingAnonClasses()
-        {
-            DynamicParameters p = new DynamicParameters();
-            p.AddDynamicParams(new { A = 1, B = 2 });
-            p.AddDynamicParams(new { C = 3, D = 4 });
-
-            var result = connection.Query("select @A a,@B b,@C c,@D d", p).Single();
-
-            ((int)result.a).IsEqualTo(1);
-            ((int)result.b).IsEqualTo(2);
-            ((int)result.c).IsEqualTo(3);
-            ((int)result.d).IsEqualTo(4);
-        }
-
-        public void TestAppendingAList()
-        {
-            DynamicParameters p = new DynamicParameters();
-            var list = new int[] { 1, 2, 3 };
-            p.AddDynamicParams(new { list });
-
-            var result = connection.Query<int>("select * from (select 1 A union all select 2 union all select 3) X where A in @list", p).ToList();
-
-            result[0].IsEqualTo(1);
-            result[1].IsEqualTo(2);
-            result[2].IsEqualTo(3);
-        }
-
-        public void TestUniqueIdentifier()
-        {
-            var guid = Guid.NewGuid();
-            var result = connection.Query<Guid>("declare @foo uniqueidentifier set @foo = @guid select @foo", new { guid }).Single();
-            result.IsEqualTo(guid);
-        }
-        public void TestNullableUniqueIdentifierNonNull()
-        {
-            Guid? guid = Guid.NewGuid();
-            var result = connection.Query<Guid?>("declare @foo uniqueidentifier set @foo = @guid select @foo", new { guid }).Single();
-            result.IsEqualTo(guid);
-        }
-        public void TestNullableUniqueIdentifierNull()
-        {
-            Guid? guid = null;
-            var result = connection.Query<Guid?>("declare @foo uniqueidentifier set @foo = @guid select @foo", new { guid }).Single();
-            result.IsEqualTo(guid);
-        }
-
-
-        public void TestFailInASaneWayWithWrongStructColumnTypes()
-        {
-            try
-            {
-                connection.Query<CanHazInt>("select cast(1 as bigint) Value").Single();
-                throw new Exception("Should not have got here");
-            } catch(DataException ex)
-            {
-                ex.Message.IsEqualTo("Error parsing column 0 (Value=1 - Int64)");
-            }
-        }
-
-
-        public void TestProcWithOutParameter()
-        {
-            connection.Execute(
-                @"CREATE PROCEDURE #TestProcWithOutParameter
-        @ID int output,
-        @Foo varchar(100),
-        @Bar int
-        AS
-        SET @ID = @Bar + LEN(@Foo)");
-            var obj = new
-            {
-                ID = 0,
-                Foo = "abc",
-                Bar = 4
-            };
-            var args = new DynamicParameters(obj);
-            args.Add("ID", 0, direction: ParameterDirection.Output);
-            connection.Execute("#TestProcWithOutParameter", args, commandType: CommandType.StoredProcedure);
-            args.Get<int>("ID").IsEqualTo(7);
-        }
-        public void TestProcWithOutAndReturnParameter()
-        {
-            connection.Execute(
-                @"CREATE PROCEDURE #TestProcWithOutAndReturnParameter
-        @ID int output,
-        @Foo varchar(100),
-        @Bar int
-        AS
-        SET @ID = @Bar + LEN(@Foo)
-        RETURN 42");
-            var obj = new
-            {
-                ID = 0,
-                Foo = "abc",
-                Bar = 4
-            };
-            var args = new DynamicParameters(obj);
-            args.Add("ID", 0, direction: ParameterDirection.Output);
-            args.Add("result", 0, direction: ParameterDirection.ReturnValue);
-            connection.Execute("#TestProcWithOutAndReturnParameter", args, commandType: CommandType.StoredProcedure);
-            args.Get<int>("ID").IsEqualTo(7);
-            args.Get<int>("result").IsEqualTo(42);
-        }
-        struct CanHazInt
-        {
-            public int Value { get; set; }
-        }
-        public void TestInt16Usage()
-        {
-            connection.Query<short>("select cast(42 as smallint)").Single().IsEqualTo((short)42);
-            connection.Query<short?>("select cast(42 as smallint)").Single().IsEqualTo((short?)42);
-            connection.Query<short?>("select cast(null as smallint)").Single().IsEqualTo((short?)null);
-
-            // hmmm.... these don't work currently... adding TODO
-            //connection.Query<ShortEnum>("select cast(42 as smallint)").Single().IsEqualTo((ShortEnum)42);
-            //connection.Query<ShortEnum?>("select cast(42 as smallint)").Single().IsEqualTo((ShortEnum?)42);
-            //connection.Query<ShortEnum?>("select cast(null as smallint)").Single().IsEqualTo((ShortEnum?)null);
-
-            var row =
-                connection.Query<WithInt16Values>(
-                    "select cast(1 as smallint) as NonNullableInt16, cast(2 as smallint) as NullableInt16, cast(3 as smallint) as NonNullableInt16Enum, cast(4 as smallint) as NullableInt16Enum")
-                    .Single();
-            row.NonNullableInt16.IsEqualTo((short)1);
-            row.NullableInt16.IsEqualTo((short)2);
-            row.NonNullableInt16Enum.IsEqualTo(ShortEnum.Three);
-            row.NullableInt16Enum.IsEqualTo(ShortEnum.Four);
-
-            row =
-    connection.Query<WithInt16Values>(
-        "select cast(5 as smallint) as NonNullableInt16, cast(null as smallint) as NullableInt16, cast(6 as smallint) as NonNullableInt16Enum, cast(null as smallint) as NullableInt16Enum")
-        .Single();
-            row.NonNullableInt16.IsEqualTo((short)5);
-            row.NullableInt16.IsEqualTo((short?)null);
-            row.NonNullableInt16Enum.IsEqualTo(ShortEnum.Six);
-            row.NullableInt16Enum.IsEqualTo((ShortEnum?)null);
-        }
-
-
-        public class WithInt16Values
-        {
-            public short NonNullableInt16 { get; set; }
-            public short? NullableInt16 { get; set; }
-            public ShortEnum NonNullableInt16Enum { get; set; }
-            public ShortEnum? NullableInt16Enum { get; set; }
-
-        }
-        public enum ShortEnum : short
-        {
-            Zero = 0, One = 1, Two = 2, Three = 3, Four = 4, Five = 5, Six = 6
-        }
-
-#if POSTGRESQL
-
-        class Cat
-        {
-            public int Id { get; set; }
-            public string Breed { get; set; }
-            public string Name { get; set; }
-        }
-
-        Cat[] Cats = {
-                                new Cat() { Breed = "Abyssinian", Name="KACTUS"},
-                                new Cat() { Breed = "Aegean cat", Name="KADAFFI"},
-                                new Cat() { Breed = "American Bobtail", Name="KANJI"},
-                                new Cat() { Breed = "Balinese", Name="MACARONI"},
-                                new Cat() { Breed = "Bombay", Name="MACAULAY"},
-                                new Cat() { Breed = "Burmese", Name="MACBETH"},
-                                new Cat() { Breed = "Chartreux", Name="MACGYVER"},
-                                new Cat() { Breed = "German Rex", Name="MACKENZIE"},
-                                new Cat() { Breed = "Javanese", Name="MADISON"},
-                                new Cat() { Breed = "Persian", Name="MAGNA"}
-                            };
-
-        public void TestPostresqlArrayParameters()
-        {
-            using (var conn = new NpgsqlConnection("Server=localhost;Port=5432;User Id=dappertest;Password=dapperpass;Database=dappertest;Encoding=UNICODE"))
-            {
-                conn.Open();
-                IDbTransaction transaction = conn.BeginTransaction();
-                conn.Execute("create table tcat ( id serial not null, breed character varying(20) not null, name character varying (20) not null);");
-                conn.Execute("insert tcat(breed, name) values(:breed, :name) ", Cats);
-
-                var r = conn.Query<Cat>("select * from tcat where id=any(:catids)", new { catids = new[] { 1, 3, 5 } });
-                r.Count().IsEqualTo(3);
-                r.Count(c => c.Id == 1).IsEqualTo(1);
-                r.Count(c => c.Id == 3).IsEqualTo(1);
-                r.Count(c => c.Id == 5).IsEqualTo(1);
-                transaction.Rollback();
-            }
-        }
-#endif
-    }
-}
+﻿//#define POSTGRESQL // uncomment to run postgres tests
+using System;
+using System.Collections.Generic;
+using System.Data.SqlClient;
+using System.Linq;
+using Dapper;
+using System.Data.SqlServerCe;
+using System.IO;
+using System.Data;
+using System.Collections;
+using System.Reflection;
+#if POSTGRESQL
+using Npgsql;
+#endif
+
+namespace SqlMapper
+{
+
+    class Tests
+    {
+        SqlConnection connection = Program.GetOpenConnection();
+
+        public class AbstractInheritance
+        {
+            public abstract class Order
+            {
+                internal int Internal { get; set; }
+                protected int Protected { get; set; }
+                public int Public { get; set; }
+
+                public int ProtectedVal { get { return Protected; } }
+            }
+
+            public class ConcreteOrder : Order
+            {
+                public int Concrete { get; set; }
+            }
+        }
+
+        class NoDefualtConstructor 
+        {
+            public NoDefualtConstructor(int a)
+            {
+                A = a;
+            }
+            public int A { get; set; }
+        }
+
+        public void EnsureNoConstructorGivesNiceError()
+        {
+            try
+            {
+                connection.Query<NoDefualtConstructor>("select 1 A").First();
+            }
+            catch(InvalidOperationException e)
+            {
+                e.Message.IsEqualTo("A parameterless default constructor is required to allow for dapper materialization");
+            }
+   
+        }
+
+
+        // http://stackoverflow.com/q/8593871
+        public void TestAbstractInheritance() 
+        {
+            var order = connection.Query<AbstractInheritance.ConcreteOrder>("select 1 Internal,2 Protected,3 [Public],4 Concrete").First();
+
+            order.Internal.IsEqualTo(1);
+            order.ProtectedVal.IsEqualTo(2);
+            order.Public.IsEqualTo(3);
+            order.Concrete.IsEqualTo(4);
+        }
+
+        public void TestListOfAnsiStrings()
+        {
+            var results = connection.Query<string>("select * from (select 'a' str union select 'b' union select 'c') X where str in @strings",
+                new { strings = new[] { new DbString { IsAnsi = true, Value = "a" }, new DbString { IsAnsi = true, Value = "b" } } }).ToList();
+
+            results[0].IsEqualTo("a");
+            results[1].IsEqualTo("b");
+        }
+
+        public void TestNullableGuidSupport()
+        {
+            var guid = connection.Query<Guid?>("select null").First();
+            guid.IsNull();
+
+            guid = Guid.NewGuid();
+            var guid2 = connection.Query<Guid?>("select @guid", new { guid }).First();
+            guid.IsEqualTo(guid2);
+        }
+
+        public void TestNonNullableGuidSupport()
+        {
+            var guid = Guid.NewGuid();
+            var guid2 = connection.Query<Guid?>("select @guid", new { guid }).First();
+            Assert.IsTrue(guid == guid2);
+        }
+
+        struct Car
+        {
+            public enum TrapEnum : int
+            {
+                A = 1,
+                B = 2
+            }
+            public string Name;
+            public int Age { get; set; }
+            public TrapEnum Trap { get; set; }
+        
+        }
+
+        public void TestStructs()
+        {
+            var car = connection.Query<Car>("select 'Ford' Name, 21 Age, 2 Trap").First();
+
+            car.Age.IsEqualTo(21);
+            car.Name.IsEqualTo("Ford");
+            ((int)car.Trap).IsEqualTo(2);
+        }
+
+        public void SelectListInt()
+        {
+            connection.Query<int>("select 1 union all select 2 union all select 3")
+              .IsSequenceEqualTo(new[] { 1, 2, 3 });
+        }
+        public void SelectBinary()
+        {
+            connection.Query<byte[]>("select cast(1 as varbinary(4))").First().SequenceEqual(new byte[] { 1 });
+        }
+        public void PassInIntArray()
+        {
+            connection.Query<int>("select * from (select 1 as Id union all select 2 union all select 3) as X where Id in @Ids", new { Ids = new int[] { 1, 2, 3 }.AsEnumerable() })
+             .IsSequenceEqualTo(new[] { 1, 2, 3 });
+        }
+
+        public void PassInEmptyIntArray()
+        {
+            connection.Query<int>("select * from (select 1 as Id union all select 2 union all select 3) as X where Id in @Ids", new { Ids = new int[0] })
+             .IsSequenceEqualTo(new int[0]);
+        }
+
+        public void TestSchemaChanged()
+        {
+            connection.Execute("create table #dog(Age int, Name nvarchar(max)) insert #dog values(1, 'Alf')");
+            var d = connection.Query<Dog>("select * from #dog").Single();
+            d.Name.IsEqualTo("Alf");
+            d.Age.IsEqualTo(1);
+            connection.Execute("alter table #dog drop column Name");
+            d = connection.Query<Dog>("select * from #dog").Single();
+            d.Name.IsNull();
+            d.Age.IsEqualTo(1);
+            connection.Execute("drop table #dog");
+        }
+
+        public void TestSchemaChangedMultiMap()
+        {
+            connection.Execute("create table #dog(Age int, Name nvarchar(max)) insert #dog values(1, 'Alf')");
+            var tuple = connection.Query<Dog, Dog, Tuple<Dog, Dog>>("select * from #dog d1 join #dog d2 on 1=1", (d1, d2) => Tuple.Create(d1, d2), splitOn: "Age").Single();
+
+            tuple.Item1.Name.IsEqualTo("Alf");
+            tuple.Item1.Age.IsEqualTo(1);
+            tuple.Item2.Name.IsEqualTo("Alf");
+            tuple.Item2.Age.IsEqualTo(1);
+
+            connection.Execute("alter table #dog drop column Name");
+            tuple = connection.Query<Dog, Dog, Tuple<Dog, Dog>>("select * from #dog d1 join #dog d2 on 1=1", (d1, d2) => Tuple.Create(d1, d2), splitOn: "Age").Single();
+
+            tuple.Item1.Name.IsNull();
+            tuple.Item1.Age.IsEqualTo(1);
+            tuple.Item2.Name.IsNull();
+            tuple.Item2.Age.IsEqualTo(1);
+
+            connection.Execute("drop table #dog");
+        }
+
+        public void TestReadMultipleIntegersWithSplitOnAny()
+        {
+            connection.Query<int, int, int, Tuple<int, int, int>>(
+                "select 1,2,3 union all select 4,5,6", Tuple.Create, splitOn: "*")
+             .IsSequenceEqualTo(new[] { Tuple.Create(1, 2, 3), Tuple.Create(4, 5, 6) });
+        }
+
+        public void TestDoubleParam()
+        {
+            connection.Query<double>("select @d", new { d = 0.1d }).First()
+                .IsEqualTo(0.1d);
+        }
+
+        public void TestBoolParam()
+        {
+            connection.Query<bool>("select @b", new { b = false }).First()
+                .IsFalse();
+        }
+
+        public void TestStrings()
+        {
+            connection.Query<string>(@"select 'a' a union select 'b'")
+                .IsSequenceEqualTo(new[] { "a", "b" });
+        }
+
+        enum EnumParam : short
+        {
+            None, A, B
+        }
+        class EnumParamObject
+        {
+            public EnumParam A { get; set; }
+            public EnumParam? B { get; set; }
+            public EnumParam? C { get; set; }
+        }
+        public void TestEnumParams()
+        {
+            EnumParam a = EnumParam.A;
+            EnumParam? b = EnumParam.B, c = null;
+            var obj = connection.Query<EnumParamObject>("select @a as A, @b as B, @c as C",
+                new { a, b, c }).Single();
+            obj.A.IsEqualTo(EnumParam.A);
+            obj.B.IsEqualTo(EnumParam.B);
+            obj.C.IsEqualTo(null);
+        }
+
+        public class Dog
+        {
+            public int? Age { get; set; }
+            public Guid Id { get; set; }
+            public string Name { get; set; }
+            public float? Weight { get; set; }
+
+            public int IgnoredProperty { get { return 1; } }
+        }
+
+        public void TestExtraFields()
+        {
+            var guid = Guid.NewGuid();
+            var dog = connection.Query<Dog>("select '' as Extra, 1 as Age, 0.1 as Name1 , Id = @id", new { Id = guid });
+
+            dog.Count()
+               .IsEqualTo(1);
+
+            dog.First().Age
+                .IsEqualTo(1);
+
+            dog.First().Id
+                .IsEqualTo(guid);
+        }
+
+
+        public void TestStrongType()
+        {
+            var guid = Guid.NewGuid();
+            var dog = connection.Query<Dog>("select Age = @Age, Id = @Id", new { Age = (int?)null, Id = guid });
+
+            dog.Count()
+                .IsEqualTo(1);
+
+            dog.First().Age
+                .IsNull();
+
+            dog.First().Id
+                .IsEqualTo(guid);
+        }
+
+        public void TestSimpleNull()
+        {
+            connection.Query<DateTime?>("select null").First().IsNull();
+        }
+
+        public void TestExpando()
+        {
+            var rows = connection.Query("select 1 A, 2 B union all select 3, 4").ToList();
+
+            ((int)rows[0].A)
+                .IsEqualTo(1);
+
+            ((int)rows[0].B)
+                .IsEqualTo(2);
+
+            ((int)rows[1].A)
+                .IsEqualTo(3);
+
+            ((int)rows[1].B)
+                .IsEqualTo(4);
+        }
+
+        public void TestStringList()
+        {
+            connection.Query<string>("select * from (select 'a' as x union all select 'b' union all select 'c') as T where x in @strings", new { strings = new[] { "a", "b", "c" } })
+                .IsSequenceEqualTo(new[] { "a", "b", "c" });
+
+            connection.Query<string>("select * from (select 'a' as x union all select 'b' union all select 'c') as T where x in @strings", new { strings = new string[0] })
+                   .IsSequenceEqualTo(new string[0]);
+        }
+
+        public void TestExecuteCommand()
+        {
+            connection.Execute(@"
+    set nocount on 
+    create table #t(i int) 
+    set nocount off 
+    insert #t 
+    select @a a union all select @b 
+    set nocount on 
+    drop table #t", new { a = 1, b = 2 }).IsEqualTo(2);
+        }
+        public void TestExecuteCommandWithHybridParameters()
+        {
+            var p = new DynamicParameters(new { a = 1, b = 2 });
+            p.Add("c", dbType: DbType.Int32, direction: ParameterDirection.Output);
+            connection.Execute(@"set @c = @a + @b", p);
+            p.Get<int>("@c").IsEqualTo(3);
+        }
+        public void TestExecuteMultipleCommand()
+        {
+            connection.Execute("create table #t(i int)");
+            int tally = connection.Execute(@"insert #t (i) values(@a)", new[] { new { a = 1 }, new { a = 2 }, new { a = 3 }, new { a = 4 } });
+            int sum = connection.Query<int>("select sum(i) from #t drop table #t").First();
+            tally.IsEqualTo(4);
+            sum.IsEqualTo(10);
+        }
+
+        class Student
+        {
+            public string Name { get; set; }
+            public int Age { get; set; }
+        }
+
+        public void TestExecuteMultipleCommandStrongType()
+        {
+            connection.Execute("create table #t(Name nvarchar(max), Age int)");
+            int tally = connection.Execute(@"insert #t (Name,Age) values(@Name, @Age)", new List<Student> 
+            {
+                new Student{Age = 1, Name = "sam"},
+                new Student{Age = 2, Name = "bob"}
+            });
+            int sum = connection.Query<int>("select sum(Age) from #t drop table #t").First();
+            tally.IsEqualTo(2);
+            sum.IsEqualTo(3);
+        }
+
+        public void TestExecuteMultipleCommandObjectArray()
+        {
+            connection.Execute("create table #t(i int)");
+            int tally = connection.Execute(@"insert #t (i) values(@a)", new object[] { new { a = 1 }, new { a = 2 }, new { a = 3 }, new { a = 4 } });
+            int sum = connection.Query<int>("select sum(i) from #t drop table #t").First();
+            tally.IsEqualTo(4);
+            sum.IsEqualTo(10);
+        }
+
+        public void TestMassiveStrings()
+        {
+            var str = new string('X', 20000);
+            connection.Query<string>("select @a", new { a = str }).First()
+                .IsEqualTo(str);
+        }
+
+        class TestObj
+        {
+            public int _internal;
+            internal int Internal { set { _internal = value; } }
+
+            public int _priv;
+            private int Priv { set { _priv = value; } }
+        }
+
+        public void TestSetInternal()
+        {
+            connection.Query<TestObj>("select 10 as [Internal]").First()._internal.IsEqualTo(10);
+        }
+
+        public void TestSetPrivate()
+        {
+            connection.Query<TestObj>("select 10 as [Priv]").First()._priv.IsEqualTo(10);
+        }
+
+        public void TestEnumeration()
+        {
+            var en = connection.Query<int>("select 1 as one union all select 2 as one", buffered: false);
+            var i = en.GetEnumerator();
+            i.MoveNext();
+
+            bool gotException = false;
+            try
+            {
+                var x = connection.Query<int>("select 1 as one", buffered: false).First();
+            }
+            catch (Exception)
+            {
+                gotException = true;
+            }
+
+            while (i.MoveNext())
+            { }
+
+            // should not exception, since enumertated
+            en = connection.Query<int>("select 1 as one", buffered: false);
+
+            gotException.IsTrue();
+        }
+
+        public void TestEnumerationDynamic()
+        {
+            var en = connection.Query("select 1 as one union all select 2 as one", buffered: false);
+            var i = en.GetEnumerator();
+            i.MoveNext();
+
+            bool gotException = false;
+            try
+            {
+                var x = connection.Query("select 1 as one", buffered: false).First();
+            }
+            catch (Exception)
+            {
+                gotException = true;
+            }
+
+            while (i.MoveNext())
+            { }
+
+            // should not exception, since enumertated
+            en = connection.Query("select 1 as one", buffered: false);
+
+            gotException.IsTrue();
+        }
+
+        public void TestNakedBigInt()
+        {
+            long foo = 12345;
+            var result = connection.Query<long>("select @foo", new { foo }).Single();
+            foo.IsEqualTo(result);
+        }
+
+        public void TestBigIntMember()
+        {
+            long foo = 12345;
+            var result = connection.Query<WithBigInt>(@"
+declare @bar table(Value bigint)
+insert @bar values (@foo)
+select * from @bar", new { foo }).Single();
+            result.Value.IsEqualTo(foo);
+        }
+        class WithBigInt
+        {
+            public long Value { get; set; }
+        }
+
+        class User
+        {
+            public int Id { get; set; }
+            public string Name { get; set; }
+        }
+        class Post
+        {
+            public int Id { get; set; }
+            public User Owner { get; set; }
+            public string Content { get; set; }
+            public Comment Comment { get; set; }
+        }
+        public void TestMultiMap()
+        {
+            var createSql = @"
+                create table #Users (Id int, Name varchar(20))
+                create table #Posts (Id int, OwnerId int, Content varchar(20))
+
+                insert #Users values(99, 'Sam')
+                insert #Users values(2, 'I am')
+
+                insert #Posts values(1, 99, 'Sams Post1')
+                insert #Posts values(2, 99, 'Sams Post2')
+                insert #Posts values(3, null, 'no ones post')
+";
+            connection.Execute(createSql);
+
+            var sql =
+@"select * from #Posts p 
+left join #Users u on u.Id = p.OwnerId 
+Order by p.Id";
+
+            var data = connection.Query<Post, User, Post>(sql, (post, user) => { post.Owner = user; return post; }).ToList();
+            var p = data.First();
+
+            p.Content.IsEqualTo("Sams Post1");
+            p.Id.IsEqualTo(1);
+            p.Owner.Name.IsEqualTo("Sam");
+            p.Owner.Id.IsEqualTo(99);
+
+            data[2].Owner.IsNull();
+
+            connection.Execute("drop table #Users drop table #Posts");
+        }
+
+
+
+        public void TestMultiMapGridReader()
+        {
+            var createSql = @"
+                create table #Users (Id int, Name varchar(20))
+                create table #Posts (Id int, OwnerId int, Content varchar(20))
+
+                insert #Users values(99, 'Sam')
+                insert #Users values(2, 'I am')
+
+                insert #Posts values(1, 99, 'Sams Post1')
+                insert #Posts values(2, 99, 'Sams Post2')
+                insert #Posts values(3, null, 'no ones post')
+";
+            connection.Execute(createSql);
+
+            var sql =
+@"select p.*, u.Id, u.Name + '0' Name from #Posts p 
+left join #Users u on u.Id = p.OwnerId 
+Order by p.Id
+
+select p.*, u.Id, u.Name + '1' Name from #Posts p 
+left join #Users u on u.Id = p.OwnerId 
+Order by p.Id
+";
+
+            var grid = connection.QueryMultiple(sql);
+
+            for (int i = 0; i < 2; i++)
+            {
+                var data = grid.Read<Post, User, Post>((post, user) => { post.Owner = user; return post; }).ToList();
+                var p = data.First();
+
+                p.Content.IsEqualTo("Sams Post1");
+                p.Id.IsEqualTo(1);
+                p.Owner.Name.IsEqualTo("Sam" + i);
+                p.Owner.Id.IsEqualTo(99);
+
+                data[2].Owner.IsNull();
+            }
+
+            connection.Execute("drop table #Users drop table #Posts");
+
+        }
+
+        public void TestMultiMapDynamic()
+        {
+            var createSql = @"
+                create table #Users (Id int, Name varchar(20))
+                create table #Posts (Id int, OwnerId int, Content varchar(20))
+
+                insert #Users values(99, 'Sam')
+                insert #Users values(2, 'I am')
+
+                insert #Posts values(1, 99, 'Sams Post1')
+                insert #Posts values(2, 99, 'Sams Post2')
+                insert #Posts values(3, null, 'no ones post')
+";
+            connection.Execute(createSql);
+
+            var sql =
+@"select * from #Posts p 
+left join #Users u on u.Id = p.OwnerId 
+Order by p.Id";
+
+            var data = connection.Query<dynamic, dynamic, dynamic>(sql, (post, user) => { post.Owner = user; return post; }).ToList();
+            var p = data.First();
+
+            // hairy extension method support for dynamics
+            ((string)p.Content).IsEqualTo("Sams Post1");
+            ((int)p.Id).IsEqualTo(1);
+            ((string)p.Owner.Name).IsEqualTo("Sam");
+            ((int)p.Owner.Id).IsEqualTo(99);
+
+            ((object)data[2].Owner).IsNull();
+
+            connection.Execute("drop table #Users drop table #Posts");
+        }
+
+        class Product
+        {
+            public int Id { get; set; }
+            public string Name { get; set; }
+            public Category Category { get; set; }
+        }
+        class Category
+        {
+            public int Id { get; set; }
+            public string Name { get; set; }
+        }
+        public void TestMultiMapWithSplit() // http://stackoverflow.com/q/6056778/23354
+        {
+            var sql = @"select 1 as id, 'abc' as name, 2 as id, 'def' as name";
+            var product = connection.Query<Product, Category, Product>(sql, (prod, cat) =>
+            {
+                prod.Category = cat;
+                return prod;
+            }).First();
+            // assertions
+            product.Id.IsEqualTo(1);
+            product.Name.IsEqualTo("abc");
+            product.Category.Id.IsEqualTo(2);
+            product.Category.Name.IsEqualTo("def");
+        }
+        public void TestFieldsAndPrivates()
+        {
+            var data = connection.Query<TestFieldCaseAndPrivatesEntity>(
+                @"select a=1,b=2,c=3,d=4,f='5'").Single();
+
+
+            data.a.IsEqualTo(1);
+            data.GetB().IsEqualTo(2);
+            data.c.IsEqualTo(3);
+            data.GetD().IsEqualTo(4);
+            data.e.IsEqualTo(5);
+
+
+        }
+
+        private class TestFieldCaseAndPrivatesEntity
+        {
+            public int a { get; set; }
+            private int b { get; set; }
+            public int GetB() { return b; }
+            public int c = 0;
+            private int d = 0;
+            public int GetD() { return d; }
+            public int e { get; set; }
+            private string f
+            {
+                get { return e.ToString(); }
+                set { e = int.Parse(value); }
+            }
+        }
+
+        public void TestMultiReaderBasic()
+        {
+            var sql = @"select 1 as Id union all select 2 as Id     select 'abc' as name   select 1 as Id union all select 2 as Id";
+            int i, j;
+            string s;
+            using (var multi = connection.QueryMultiple(sql))
+            {
+                i = multi.Read<int>().First();
+                s = multi.Read<string>().Single();
+                j = multi.Read<int>().Sum();
+            }
+            Assert.IsEqualTo(i, 1);
+            Assert.IsEqualTo(s, "abc");
+            Assert.IsEqualTo(j, 3);
+        }
+        public void TestMultiMappingVariations()
+        {
+            var sql = @"select 1 as Id, 'a' as Content, 2 as Id, 'b' as Content, 3 as Id, 'c' as Content, 4 as Id, 'd' as Content, 5 as Id, 'e' as Content";
+
+            var order = connection.Query<dynamic, dynamic, dynamic, dynamic>(sql, (o, owner, creator) => { o.Owner = owner; o.Creator = creator; return o; }).First();
+
+            Assert.IsEqualTo(order.Id, 1);
+            Assert.IsEqualTo(order.Content, "a");
+            Assert.IsEqualTo(order.Owner.Id, 2);
+            Assert.IsEqualTo(order.Owner.Content, "b");
+            Assert.IsEqualTo(order.Creator.Id, 3);
+            Assert.IsEqualTo(order.Creator.Content, "c");
+
+            order = connection.Query<dynamic, dynamic, dynamic, dynamic, dynamic>(sql, (o, owner, creator, address) =>
+            {
+                o.Owner = owner;
+                o.Creator = creator;
+                o.Owner.Address = address;
+                return o;
+            }).First();
+
+            Assert.IsEqualTo(order.Id, 1);
+            Assert.IsEqualTo(order.Content, "a");
+            Assert.IsEqualTo(order.Owner.Id, 2);
+            Assert.IsEqualTo(order.Owner.Content, "b");
+            Assert.IsEqualTo(order.Creator.Id, 3);
+            Assert.IsEqualTo(order.Creator.Content, "c");
+            Assert.IsEqualTo(order.Owner.Address.Id, 4);
+            Assert.IsEqualTo(order.Owner.Address.Content, "d");
+
+            order = connection.Query<dynamic, dynamic, dynamic, dynamic, dynamic, dynamic>(sql, (a, b, c, d, e) => { a.B = b; a.C = c; a.C.D = d; a.E = e; return a; }).First();
+
+            Assert.IsEqualTo(order.Id, 1);
+            Assert.IsEqualTo(order.Content, "a");
+            Assert.IsEqualTo(order.B.Id, 2);
+            Assert.IsEqualTo(order.B.Content, "b");
+            Assert.IsEqualTo(order.C.Id, 3);
+            Assert.IsEqualTo(order.C.Content, "c");
+            Assert.IsEqualTo(order.C.D.Id, 4);
+            Assert.IsEqualTo(order.C.D.Content, "d");
+            Assert.IsEqualTo(order.E.Id, 5);
+            Assert.IsEqualTo(order.E.Content, "e");
+
+        }
+
+        class InheritanceTest1
+        {
+            public string Base1 { get; set; }
+            public string Base2 { get; private set; }
+        }
+
+        class InheritanceTest2 : InheritanceTest1
+        {
+            public string Derived1 { get; set; }
+            public string Derived2 { get; private set; }
+        }
+
+        public void TestInheritance()
+        {
+            // Test that inheritance works.
+            var list = connection.Query<InheritanceTest2>("select 'One' as Derived1, 'Two' as Derived2, 'Three' as Base1, 'Four' as Base2");
+            list.First().Derived1.IsEqualTo("One");
+            list.First().Derived2.IsEqualTo("Two");
+            list.First().Base1.IsEqualTo("Three");
+            list.First().Base2.IsEqualTo("Four");
+        }
+
+
+        public class PostCE
+        {
+            public int ID { get; set; }
+            public string Title { get; set; }
+            public string Body { get; set; }
+
+            public AuthorCE Author { get; set; }
+        }
+
+        public class AuthorCE
+        {
+            public int ID { get; set; }
+            public string Name { get; set; }
+        }
+
+        public void MultiRSSqlCE()
+        {
+            if (File.Exists("Test.sdf"))
+                File.Delete("Test.sdf");
+
+            var cnnStr = "Data Source = Test.sdf;";
+            var engine = new SqlCeEngine(cnnStr);
+            engine.CreateDatabase();
+
+            using (var cnn = new SqlCeConnection(cnnStr))
+            {
+                cnn.Open();
+
+                cnn.Execute("create table Posts (ID int, Title nvarchar(50), Body nvarchar(50), AuthorID int)");
+                cnn.Execute("create table Authors (ID int, Name nvarchar(50))");
+
+                cnn.Execute("insert Posts values (1,'title','body',1)");
+                cnn.Execute("insert Posts values(2,'title2','body2',null)");
+                cnn.Execute("insert Authors values(1,'sam')");
+
+                var data = cnn.Query<PostCE, AuthorCE, PostCE>(@"select * from Posts p left join Authors a on a.ID = p.AuthorID", (post, author) => { post.Author = author; return post; }).ToList();
+                var firstPost = data.First();
+                firstPost.Title.IsEqualTo("title");
+                firstPost.Author.Name.IsEqualTo("sam");
+                data[1].Author.IsNull();
+                cnn.Close();
+            }
+        }
+
+        enum TestEnum : byte
+        {
+            Bla = 1
+        }
+        class TestEnumClass
+        {
+            public TestEnum? EnumEnum { get; set; }
+        }
+        class TestEnumClassNoNull
+        {
+            public TestEnum EnumEnum { get; set; }
+        }
+        public void TestEnumWeirdness()
+        {
+            connection.Query<TestEnumClass>("select null as [EnumEnum]").First().EnumEnum.IsEqualTo(null);
+            connection.Query<TestEnumClass>("select cast(1 as tinyint) as [EnumEnum]").First().EnumEnum.IsEqualTo(TestEnum.Bla);
+        }
+        void Foo()
+        {
+            string s = "Bla";
+            var obj = new TestEnumClassNoNull();
+            obj.EnumEnum = (TestEnum)Enum.Parse(typeof(TestEnum), s, true);
+        }
+        public void TestEnumStrings()
+        {
+            connection.Query<TestEnumClassNoNull>("select 'BLA' as [EnumEnum]").First().EnumEnum.IsEqualTo(TestEnum.Bla);
+            connection.Query<TestEnumClassNoNull>("select 'bla' as [EnumEnum]").First().EnumEnum.IsEqualTo(TestEnum.Bla);
+
+            connection.Query<TestEnumClass>("select 'BLA' as [EnumEnum]").First().EnumEnum.IsEqualTo(TestEnum.Bla);
+            connection.Query<TestEnumClass>("select 'bla' as [EnumEnum]").First().EnumEnum.IsEqualTo(TestEnum.Bla);
+        }
+
+        public void TestSupportForParamDictionary()
+        {
+            var p = new DynamicParameters();
+            p.Add("name", "bob");
+            p.Add("age", dbType: DbType.Int32, direction: ParameterDirection.Output);
+
+            connection.Query<string>("set @age = 11 select @name", p).First().IsEqualTo("bob");
+
+            p.Get<int>("age").IsEqualTo(11);
+        }
+
+
+        public void TestProcSupport()
+        {
+            var p = new DynamicParameters();
+            p.Add("a", 11);
+            p.Add("b", dbType: DbType.Int32, direction: ParameterDirection.Output);
+            p.Add("c", dbType: DbType.Int32, direction: ParameterDirection.ReturnValue);
+
+            connection.Execute(@"create proc #TestProc 
+	@a int,
+	@b int output
+as 
+begin
+	set @b = 999
+	select 1111
+	return @a
+end");
+            connection.Query<int>("#TestProc", p, commandType: CommandType.StoredProcedure).First().IsEqualTo(1111);
+
+            p.Get<int>("c").IsEqualTo(11);
+            p.Get<int>("b").IsEqualTo(999);
+
+        }
+
+        public void TestDbString()
+        {
+            var obj = connection.Query("select datalength(@a) as a, datalength(@b) as b, datalength(@c) as c, datalength(@d) as d, datalength(@e) as e, datalength(@f) as f",
+                new
+                {
+                    a = new DbString { Value = "abcde", IsFixedLength = true, Length = 10, IsAnsi = true },
+                    b = new DbString { Value = "abcde", IsFixedLength = true, Length = 10, IsAnsi = false },
+                    c = new DbString { Value = "abcde", IsFixedLength = false, Length = 10, IsAnsi = true },
+                    d = new DbString { Value = "abcde", IsFixedLength = false, Length = 10, IsAnsi = false },
+                    e = new DbString { Value = "abcde", IsAnsi = true },
+                    f = new DbString { Value = "abcde", IsAnsi = false },
+                }).First();
+            ((int)obj.a).IsEqualTo(10);
+            ((int)obj.b).IsEqualTo(20);
+            ((int)obj.c).IsEqualTo(5);
+            ((int)obj.d).IsEqualTo(10);
+            ((int)obj.e).IsEqualTo(5);
+            ((int)obj.f).IsEqualTo(10);
+        }
+
+        class Person
+        {
+            public int PersonId { get; set; }
+            public string Name { get; set; }
+        }
+
+        class Address
+        {
+            public int AddressId { get; set; }
+            public string Name { get; set; }
+            public int PersonId { get; set; }
+        }
+
+        class Extra
+        {
+            public int Id { get; set; }
+            public string Name { get; set; }
+        }
+
+        public void TestFlexibleMultiMapping()
+        {
+            var sql =
+@"select 
+    1 as PersonId, 'bob' as Name, 
+    2 as AddressId, 'abc street' as Name, 1 as PersonId,
+    3 as Id, 'fred' as Name
+    ";
+            var personWithAddress = connection.Query<Person, Address, Extra, Tuple<Person, Address, Extra>>
+                (sql, (p, a, e) => Tuple.Create(p, a, e), splitOn: "AddressId,Id").First();
+
+            personWithAddress.Item1.PersonId.IsEqualTo(1);
+            personWithAddress.Item1.Name.IsEqualTo("bob");
+            personWithAddress.Item2.AddressId.IsEqualTo(2);
+            personWithAddress.Item2.Name.IsEqualTo("abc street");
+            personWithAddress.Item2.PersonId.IsEqualTo(1);
+            personWithAddress.Item3.Id.IsEqualTo(3);
+            personWithAddress.Item3.Name.IsEqualTo("fred");
+
+        }
+
+
+        public void TestFastExpandoSupportsIDictionary()
+        {
+            var row = connection.Query("select 1 A, 'two' B").First() as IDictionary<string, object>;
+            row["A"].IsEqualTo(1);
+            row["B"].IsEqualTo("two");
+        }
+
+
+        class PrivateDan
+        {
+            public int Shadow { get; set; }
+            private string ShadowInDB
+            {
+                set
+                {
+                    Shadow = value == "one" ? 1 : 0;
+                }
+            }
+        }
+        public void TestDapperSetsPrivates()
+        {
+            connection.Query<PrivateDan>("select 'one' ShadowInDB").First().Shadow.IsEqualTo(1);
+        }
+
+
+        class IntDynamicParam : Dapper.SqlMapper.IDynamicParameters
+        {
+            IEnumerable<int> numbers;
+            public IntDynamicParam(IEnumerable<int> numbers)
+            {
+                this.numbers = numbers;
+            }
+
+            public void AddParameters(IDbCommand command, Dapper.SqlMapper.Identity identity)
+            {
+                var sqlCommand = (SqlCommand)command;
+                sqlCommand.CommandType = CommandType.StoredProcedure;
+
+                List<Microsoft.SqlServer.Server.SqlDataRecord> number_list = new List<Microsoft.SqlServer.Server.SqlDataRecord>();
+
+                // Create an SqlMetaData object that describes our table type.
+                Microsoft.SqlServer.Server.SqlMetaData[] tvp_definition = { new Microsoft.SqlServer.Server.SqlMetaData("n", SqlDbType.Int) };
+
+                foreach (int n in numbers)
+                {
+                    // Create a new record, using the metadata array above.
+                    Microsoft.SqlServer.Server.SqlDataRecord rec = new Microsoft.SqlServer.Server.SqlDataRecord(tvp_definition);
+                    rec.SetInt32(0, n);    // Set the value.
+                    number_list.Add(rec);      // Add it to the list.
+                }
+
+                // Add the table parameter.
+                var p = sqlCommand.Parameters.Add("ints", SqlDbType.Structured);
+                p.Direction = ParameterDirection.Input;
+                p.TypeName = "int_list_type";
+                p.Value = number_list;
+
+            }
+        }
+
+        // SQL Server specific test to demonstrate TVP 
+        public void TestTVP()
+        {
+            try
+            {
+                connection.Execute("CREATE TYPE int_list_type AS TABLE (n int NOT NULL PRIMARY KEY)");
+                connection.Execute("CREATE PROC get_ints @ints int_list_type READONLY AS select * from @ints");
+
+                var nums = connection.Query<int>("get_ints", new IntDynamicParam(new int[] { 1, 2, 3 })).ToList();
+                nums[0].IsEqualTo(1);
+                nums[1].IsEqualTo(2);
+                nums[2].IsEqualTo(3);
+                nums.Count.IsEqualTo(3);
+
+            }
+            finally
+            {
+                try
+                {
+                    connection.Execute("DROP PROC get_ints");
+                }
+                finally
+                {
+                    connection.Execute("DROP TYPE int_list_type");
+                }
+            }
+        }
+
+        class Parent
+        {
+            public int Id { get; set; }
+            public readonly List<Child> Children = new List<Child>();
+        }
+        class Child
+        {
+            public int Id { get; set; }
+        }
+        public void ParentChildIdentityAssociations()
+        {
+            var lookup = new Dictionary<int, Parent>();
+            var parents = connection.Query<Parent, Child, Parent>(@"select 1 as [Id], 1 as [Id] union all select 1,2 union all select 2,3 union all select 1,4 union all select 3,5",
+                (parent, child) =>
+                {
+                    Parent found;
+                    if (!lookup.TryGetValue(parent.Id, out found))
+                    {
+                        lookup.Add(parent.Id, found = parent);
+                    }
+                    found.Children.Add(child);
+                    return found;
+                }).Distinct().ToDictionary(p => p.Id);
+            parents.Count().IsEqualTo(3);
+            parents[1].Children.Select(c => c.Id).SequenceEqual(new[] { 1, 2, 4 }).IsTrue();
+            parents[2].Children.Select(c => c.Id).SequenceEqual(new[] { 3 }).IsTrue();
+            parents[3].Children.Select(c => c.Id).SequenceEqual(new[] { 5 }).IsTrue();
+        }
+
+
+        /* TODO:
+         * 
+        public void TestMagicParam()
+        {
+            // magic params allow you to pass in single params without using an anon class
+            // this test fails for now, but I would like to support a single param by parsing the sql with regex and remapping. 
+
+            var first = connection.Query("select @a as a", 1).First();
+            Assert.IsEqualTo(first.a, 1);
+        }
+         * */
+
+        class WithBizarreData
+        {
+            public GenericUriParser Foo { get; set; }
+            public int Bar { get; set; }
+        }
+        public void TestUnexpectedDataMessage()
+        {
+            string msg = null;
+            try
+            {
+                connection.Query<int>("select count(1) where 1 = @Foo", new WithBizarreData { Foo = new GenericUriParser(GenericUriParserOptions.Default), Bar = 23 }).First();
+
+            }
+            catch (Exception ex)
+            {
+                msg = ex.Message;
+            }
+            msg.IsEqualTo("The member Foo of type System.GenericUriParser cannot be used as a parameter value");
+        }
+        public void TestUnexpectedButFilteredDataMessage()
+        {
+            int i = connection.Query<int>("select @Bar", new WithBizarreData { Foo = new GenericUriParser(GenericUriParserOptions.Default), Bar = 23 }).Single();
+
+            i.IsEqualTo(23);
+        }
+
+        class WithCharValue
+        {
+            public char Value { get; set; }
+            public char? ValueNullable { get; set; }
+        }
+        public void TestCharInputAndOutput()
+        {
+            const char test = '〠';
+            char c = connection.Query<char>("select @c", new { c = test }).Single();
+
+            c.IsEqualTo(test);
+
+            var obj = connection.Query<WithCharValue>("select @Value as Value", new WithCharValue { Value = c }).Single();
+
+            obj.Value.IsEqualTo(test);
+        }
+        public void TestNullableCharInputAndOutputNonNull()
+        {
+            char? test = '〠';
+            char? c = connection.Query<char?>("select @c", new { c = test }).Single();
+
+            c.IsEqualTo(test);
+
+            var obj = connection.Query<WithCharValue>("select @ValueNullable as ValueNullable", new WithCharValue { ValueNullable = c }).Single();
+
+            obj.ValueNullable.IsEqualTo(test);
+        }
+        public void TestNullableCharInputAndOutputNull()
+        {
+            char? test = null;
+            char? c = connection.Query<char?>("select @c", new { c = test }).Single();
+
+            c.IsEqualTo(test);
+
+            var obj = connection.Query<WithCharValue>("select @ValueNullable as ValueNullable", new WithCharValue { ValueNullable = c }).Single();
+
+            obj.ValueNullable.IsEqualTo(test);
+        }
+        public void TestInvalidSplitCausesNiceError()
+        {
+            try
+            {
+                connection.Query<User, User, User>("select 1 A, 2 B, 3 C", (x, y) => x);
+            }
+            catch (ArgumentException)
+            {
+                // expecting an app exception due to multi mapping being bodged 
+            }
+
+            try
+            {
+                connection.Query<dynamic, dynamic, dynamic>("select 1 A, 2 B, 3 C", (x, y) => x);
+            }
+            catch (ArgumentException)
+            {
+                // expecting an app exception due to multi mapping being bodged 
+            }
+        }
+
+
+
+        class Comment
+        {
+            public int Id { get; set; }
+            public string CommentData { get; set; }
+        }
+
+
+        public void TestMultiMapThreeTypesWithGridReader()
+        {
+            var createSql = @"
+                create table #Users (Id int, Name varchar(20))
+                create table #Posts (Id int, OwnerId int, Content varchar(20))
+                create table #Comments (Id int, PostId int, CommentData varchar(20))
+
+                insert #Users values(99, 'Sam')
+                insert #Users values(2, 'I am')
+
+                insert #Posts values(1, 99, 'Sams Post1')
+                insert #Posts values(2, 99, 'Sams Post2')
+                insert #Posts values(3, null, 'no ones post')
+
+                insert #Comments values(1, 1, 'Comment 1')";
+            connection.Execute(createSql);
+
+            var sql = @"SELECT p.* FROM #Posts p
+
+select p.*, u.Id, u.Name + '0' Name, c.Id, c.CommentData from #Posts p 
+left join #Users u on u.Id = p.OwnerId 
+left join #Comments c on c.postId = p.Id
+where p.Id = 1
+Order by p.Id";
+
+            var grid = connection.QueryMultiple(sql);
+
+            var post1 = grid.Read<Post>().ToList();
+
+            var post2 = grid.Read<Post, User, Comment, Post>((post, user, comment) => { post.Owner = user; post.Comment = comment; return post; }).SingleOrDefault();
+
+            post2.Comment.Id.IsEqualTo(1);
+            post2.Owner.Id.IsEqualTo(99);
+
+
+            connection.Execute("drop table #Users drop table #Posts drop table #Comments");
+        }
+
+        public void TestReadDynamicWithGridReader()
+        {
+            var createSql = @"
+                create table #Users (Id int, Name varchar(20))
+                create table #Posts (Id int, OwnerId int, Content varchar(20))
+
+                insert #Users values(99, 'Sam')
+                insert #Users values(2, 'I am')
+
+                insert #Posts values(1, 99, 'Sams Post1')
+                insert #Posts values(2, 99, 'Sams Post2')
+                insert #Posts values(3, null, 'no ones post')";
+
+            connection.Execute(createSql);
+
+            var sql = @"SELECT * FROM #Users ORDER BY Id
+                        SELECT * FROM #Posts ORDER BY Id DESC";
+
+            var grid = connection.QueryMultiple(sql);
+
+            var users = grid.Read().ToList();
+            var posts = grid.Read().ToList();
+
+            users.Count.IsEqualTo(2);
+            posts.Count.IsEqualTo(3);
+
+            ((int)users.First().Id).IsEqualTo(2);
+            ((int)posts.First().Id).IsEqualTo(3);
+
+            connection.Execute("drop table #Users drop table #Posts");
+        }
+
+        public void TestDynamicParamNullSupport()
+        {
+            var p = new DynamicParameters();
+
+            p.Add("@b", dbType: DbType.Int32, direction: ParameterDirection.Output);
+            connection.Execute("select @b = null", p);
+
+            p.Get<int?>("@b").IsNull();
+        }
+        class Foo1
+        {
+            public int Id;
+            public int BarId { get; set; }
+        }
+        class Bar1
+        {
+            public int BarId;
+            public string Name { get; set; }
+        }
+        public void TestMultiMapperIsNotConfusedWithUnorderedCols()
+        {
+            var result = connection.Query<Foo1, Bar1, Tuple<Foo1, Bar1>>("select 1 as Id, 2 as BarId, 3 as BarId, 'a' as Name", (f, b) => Tuple.Create(f, b), splitOn: "BarId").First();
+
+            result.Item1.Id.IsEqualTo(1);
+            result.Item1.BarId.IsEqualTo(2);
+            result.Item2.BarId.IsEqualTo(3);
+            result.Item2.Name.IsEqualTo("a");
+        }
+        public void TestLinqBinaryToClass()
+        {
+            byte[] orig = new byte[20];
+            new Random(123456).NextBytes(orig);
+            var input = new System.Data.Linq.Binary(orig);
+
+            var output = connection.Query<WithBinary>("select @input as [Value]", new { input }).First().Value;
+
+            output.ToArray().IsSequenceEqualTo(orig);
+        }
+
+        public void TestLinqBinaryRaw()
+        {
+            byte[] orig = new byte[20];
+            new Random(123456).NextBytes(orig);
+            var input = new System.Data.Linq.Binary(orig);
+
+            var output = connection.Query<System.Data.Linq.Binary>("select @input as [Value]", new { input }).First();
+
+            output.ToArray().IsSequenceEqualTo(orig);
+        }
+
+        class WithBinary
+        {
+            public System.Data.Linq.Binary Value { get; set; }
+        }
+
+
+        class WithPrivateConstructor
+        {
+            public int Foo { get; set; }
+            private WithPrivateConstructor() { }
+        }
+
+        public void TestWithNonPublicConstructor()
+        {
+            var output = connection.Query<WithPrivateConstructor>("select 1 as Foo").First();
+            output.Foo.IsEqualTo(1);
+        }
+
+        public void TestAppendingAnonClasses()
+        {
+            DynamicParameters p = new DynamicParameters();
+            p.AddDynamicParams(new { A = 1, B = 2 });
+            p.AddDynamicParams(new { C = 3, D = 4 });
+
+            var result = connection.Query("select @A a,@B b,@C c,@D d", p).Single();
+
+            ((int)result.a).IsEqualTo(1);
+            ((int)result.b).IsEqualTo(2);
+            ((int)result.c).IsEqualTo(3);
+            ((int)result.d).IsEqualTo(4);
+        }
+
+        public void TestAppendingAList()
+        {
+            DynamicParameters p = new DynamicParameters();
+            var list = new int[] { 1, 2, 3 };
+            p.AddDynamicParams(new { list });
+
+            var result = connection.Query<int>("select * from (select 1 A union all select 2 union all select 3) X where A in @list", p).ToList();
+
+            result[0].IsEqualTo(1);
+            result[1].IsEqualTo(2);
+            result[2].IsEqualTo(3);
+        }
+
+        public void TestUniqueIdentifier()
+        {
+            var guid = Guid.NewGuid();
+            var result = connection.Query<Guid>("declare @foo uniqueidentifier set @foo = @guid select @foo", new { guid }).Single();
+            result.IsEqualTo(guid);
+        }
+        public void TestNullableUniqueIdentifierNonNull()
+        {
+            Guid? guid = Guid.NewGuid();
+            var result = connection.Query<Guid?>("declare @foo uniqueidentifier set @foo = @guid select @foo", new { guid }).Single();
+            result.IsEqualTo(guid);
+        }
+        public void TestNullableUniqueIdentifierNull()
+        {
+            Guid? guid = null;
+            var result = connection.Query<Guid?>("declare @foo uniqueidentifier set @foo = @guid select @foo", new { guid }).Single();
+            result.IsEqualTo(guid);
+        }
+
+
+        public void TestFailInASaneWayWithWrongStructColumnTypes()
+        {
+            try
+            {
+                connection.Query<CanHazInt>("select cast(1 as bigint) Value").Single();
+                throw new Exception("Should not have got here");
+            } catch(DataException ex)
+            {
+                ex.Message.IsEqualTo("Error parsing column 0 (Value=1 - Int64)");
+            }
+        }
+
+
+        public void TestProcWithOutParameter()
+        {
+            connection.Execute(
+                @"CREATE PROCEDURE #TestProcWithOutParameter
+        @ID int output,
+        @Foo varchar(100),
+        @Bar int
+        AS
+        SET @ID = @Bar + LEN(@Foo)");
+            var obj = new
+            {
+                ID = 0,
+                Foo = "abc",
+                Bar = 4
+            };
+            var args = new DynamicParameters(obj);
+            args.Add("ID", 0, direction: ParameterDirection.Output);
+            connection.Execute("#TestProcWithOutParameter", args, commandType: CommandType.StoredProcedure);
+            args.Get<int>("ID").IsEqualTo(7);
+        }
+        public void TestProcWithOutAndReturnParameter()
+        {
+            connection.Execute(
+                @"CREATE PROCEDURE #TestProcWithOutAndReturnParameter
+        @ID int output,
+        @Foo varchar(100),
+        @Bar int
+        AS
+        SET @ID = @Bar + LEN(@Foo)
+        RETURN 42");
+            var obj = new
+            {
+                ID = 0,
+                Foo = "abc",
+                Bar = 4
+            };
+            var args = new DynamicParameters(obj);
+            args.Add("ID", 0, direction: ParameterDirection.Output);
+            args.Add("result", 0, direction: ParameterDirection.ReturnValue);
+            connection.Execute("#TestProcWithOutAndReturnParameter", args, commandType: CommandType.StoredProcedure);
+            args.Get<int>("ID").IsEqualTo(7);
+            args.Get<int>("result").IsEqualTo(42);
+        }
+        struct CanHazInt
+        {
+            public int Value { get; set; }
+        }
+        public void TestInt16Usage()
+        {
+            connection.Query<short>("select cast(42 as smallint)").Single().IsEqualTo((short)42);
+            connection.Query<short?>("select cast(42 as smallint)").Single().IsEqualTo((short?)42);
+            connection.Query<short?>("select cast(null as smallint)").Single().IsEqualTo((short?)null);
+
+            // hmmm.... these don't work currently... adding TODO
+            //connection.Query<ShortEnum>("select cast(42 as smallint)").Single().IsEqualTo((ShortEnum)42);
+            //connection.Query<ShortEnum?>("select cast(42 as smallint)").Single().IsEqualTo((ShortEnum?)42);
+            //connection.Query<ShortEnum?>("select cast(null as smallint)").Single().IsEqualTo((ShortEnum?)null);
+
+            var row =
+                connection.Query<WithInt16Values>(
+                    "select cast(1 as smallint) as NonNullableInt16, cast(2 as smallint) as NullableInt16, cast(3 as smallint) as NonNullableInt16Enum, cast(4 as smallint) as NullableInt16Enum")
+                    .Single();
+            row.NonNullableInt16.IsEqualTo((short)1);
+            row.NullableInt16.IsEqualTo((short)2);
+            row.NonNullableInt16Enum.IsEqualTo(ShortEnum.Three);
+            row.NullableInt16Enum.IsEqualTo(ShortEnum.Four);
+
+            row =
+    connection.Query<WithInt16Values>(
+        "select cast(5 as smallint) as NonNullableInt16, cast(null as smallint) as NullableInt16, cast(6 as smallint) as NonNullableInt16Enum, cast(null as smallint) as NullableInt16Enum")
+        .Single();
+            row.NonNullableInt16.IsEqualTo((short)5);
+            row.NullableInt16.IsEqualTo((short?)null);
+            row.NonNullableInt16Enum.IsEqualTo(ShortEnum.Six);
+            row.NullableInt16Enum.IsEqualTo((ShortEnum?)null);
+        }
+
+
+        public class WithInt16Values
+        {
+            public short NonNullableInt16 { get; set; }
+            public short? NullableInt16 { get; set; }
+            public ShortEnum NonNullableInt16Enum { get; set; }
+            public ShortEnum? NullableInt16Enum { get; set; }
+
+        }
+        public enum ShortEnum : short
+        {
+            Zero = 0, One = 1, Two = 2, Three = 3, Four = 4, Five = 5, Six = 6
+        }
+
+#if POSTGRESQL
+
+        class Cat
+        {
+            public int Id { get; set; }
+            public string Breed { get; set; }
+            public string Name { get; set; }
+        }
+
+        Cat[] Cats = {
+                                new Cat() { Breed = "Abyssinian", Name="KACTUS"},
+                                new Cat() { Breed = "Aegean cat", Name="KADAFFI"},
+                                new Cat() { Breed = "American Bobtail", Name="KANJI"},
+                                new Cat() { Breed = "Balinese", Name="MACARONI"},
+                                new Cat() { Breed = "Bombay", Name="MACAULAY"},
+                                new Cat() { Breed = "Burmese", Name="MACBETH"},
+                                new Cat() { Breed = "Chartreux", Name="MACGYVER"},
+                                new Cat() { Breed = "German Rex", Name="MACKENZIE"},
+                                new Cat() { Breed = "Javanese", Name="MADISON"},
+                                new Cat() { Breed = "Persian", Name="MAGNA"}
+                            };
+
+        public void TestPostresqlArrayParameters()
+        {
+            using (var conn = new NpgsqlConnection("Server=localhost;Port=5432;User Id=dappertest;Password=dapperpass;Database=dappertest;Encoding=UNICODE"))
+            {
+                conn.Open();
+                IDbTransaction transaction = conn.BeginTransaction();
+                conn.Execute("create table tcat ( id serial not null, breed character varying(20) not null, name character varying (20) not null);");
+                conn.Execute("insert tcat(breed, name) values(:breed, :name) ", Cats);
+
+                var r = conn.Query<Cat>("select * from tcat where id=any(:catids)", new { catids = new[] { 1, 3, 5 } });
+                r.Count().IsEqualTo(3);
+                r.Count(c => c.Id == 1).IsEqualTo(1);
+                r.Count(c => c.Id == 3).IsEqualTo(1);
+                r.Count(c => c.Id == 5).IsEqualTo(1);
+                transaction.Rollback();
+            }
+        }
+#endif
+    }
+}