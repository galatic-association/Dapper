--- conflicted
+++ resolved
@@ -1,493 +1,486 @@
-﻿using System;
-using System.Collections.Generic;
-using System.Linq;
-using System.Data;
-using System.Collections.Concurrent;
-using System.Reflection;
-using System.Text;
-using System.Data.Common;
-using System.Reflection.Emit;
-
-namespace Dapper
-{
-    /// <summary>
-    /// Represents a database, assumes all the tables have an Id column named Id
-    /// </summary>
-    /// <typeparam name="TDatabase">The type of database this represents.</typeparam>
-    public abstract partial class Database<TDatabase> : IDisposable where TDatabase : Database<TDatabase>, new()
-    {
-        /// <summary>
-        /// A database table of type <typeparamref name="T"/> and primary key of type <typeparamref name="TId"/>.
-        /// </summary>
-        /// <typeparam name="T">The type of object in this table.</typeparam>
-        /// <typeparam name="TId">The type of the primary key for this table.</typeparam>
-        public partial class Table<T, TId>
-        {
-            internal Database<TDatabase> database;
-            internal string tableName;
-            internal string likelyTableName;
-
-            /// <summary>
-            /// Creates a table in the specified database with a given name.
-            /// </summary>
-            /// <param name="database">The database this table belongs in.</param>
-            /// <param name="likelyTableName">The name for this table.</param>
-            public Table(Database<TDatabase> database, string likelyTableName)
-            {
-                this.database = database;
-                this.likelyTableName = likelyTableName;
-            }
-
-            /// <summary>
-            /// The name for this table.
-            /// </summary>
-            public string TableName
-            {
-                get
-                {
-                    tableName ??= database.DetermineTableName<T>(likelyTableName);
-                    return tableName;
-                }
-            }
-
-            /// <summary>
-            /// Insert a row into the db
-            /// </summary>
-            /// <param name="data">Either DynamicParameters or an anonymous type or concrete type</param>
-            /// <returns></returns>
-            public virtual int? Insert(dynamic data)
-            {
-                var o = (object)data;
-                List<string> paramNames = GetParamNames(o);
-                paramNames.Remove("Id");
-
-                string cols = string.Join(",", paramNames);
-                string colsParams = string.Join(",", paramNames.Select(p => "@" + p));
-                var sql = "set nocount on insert " + TableName + " (" + cols + ") values (" + colsParams + ") select cast(scope_identity() as int)";
-
-                return database.Query<int?>(sql, o).Single();
-            }
-
-            /// <summary>
-            /// Update a record in the database.
-            /// </summary>
-            /// <param name="id">The primary key of the row to update.</param>
-            /// <param name="data">The new object data.</param>
-            /// <returns>The number of rows affected.</returns>
-            public int Update(TId id, dynamic data)
-            {
-                List<string> paramNames = GetParamNames((object)data);
-
-                var builder = new StringBuilder();
-                builder.Append("update ").Append(TableName).Append(" set ");
-                builder.AppendLine(string.Join(",", paramNames.Where(n => n != "Id").Select(p => p + "= @" + p)));
-                builder.Append("where Id = @Id");
-
-                DynamicParameters parameters = new DynamicParameters(data);
-                parameters.Add("Id", id);
-
-                return database.Execute(builder.ToString(), parameters);
-            }
-
-            /// <summary>
-            /// Delete a record for the DB
-            /// </summary>
-            /// <param name="id"></param>
-            /// <returns></returns>
-            public bool Delete(TId id)
-            {
-                return database.Execute("delete from " + TableName + " where Id = @id", new { id }) > 0;
-            }
-
-            /// <summary>
-            /// Gets a record with a particular Id from the DB 
-            /// </summary>
-            /// <param name="id">The primary key of the table to fetch.</param>
-            /// <returns>The record with the specified Id.</returns>
-            public T Get(TId id)
-            {
-                return database.QueryFirstOrDefault<T>("select * from " + TableName + " where Id = @id", new { id });
-            }
-
-            /// <summary>
-            /// Gets the first row from this table (order determined by the database provider).
-            /// </summary>
-            /// <returns>Data from the first table row.</returns>
-            public virtual T First()
-            {
-                return database.QueryFirstOrDefault<T>("select top 1 * from " + TableName);
-            }
-
-            /// <summary>
-            /// Gets the all rows from this table.
-            /// </summary>
-            /// <returns>Data from all table rows.</returns>
-            public IEnumerable<T> All()
-            {
-                return database.Query<T>("select * from " + TableName);
-            }
-
-            private static readonly ConcurrentDictionary<Type, List<string>> paramNameCache = new ConcurrentDictionary<Type, List<string>>();
-
-            internal static List<string> GetParamNames(object o)
-            {
-                if (o is DynamicParameters parameters)
-                {
-                    return parameters.ParameterNames.ToList();
-                }
-
-                if (!paramNameCache.TryGetValue(o.GetType(), out List<string> paramNames))
-                {
-                    paramNames = new List<string>();
-                    foreach (var prop in o.GetType().GetProperties(BindingFlags.Instance | BindingFlags.Public).Where(p => p.GetGetMethod(false) != null))
-                    {
-                        var attribs = prop.GetCustomAttributes(typeof(IgnorePropertyAttribute), true);
-#pragma warning disable IDE0019 // Use pattern matching - complex enough here
-                        var attr = attribs.FirstOrDefault() as IgnorePropertyAttribute;
-#pragma warning restore IDE0019 // Use pattern matching
-                        if (attr == null || (!attr.Value))
-                        {
-                            paramNames.Add(prop.Name);
-                        }
-                    }
-                    paramNameCache[o.GetType()] = paramNames;
-                }
-                return paramNames;
-            }
-        }
-
-        /// <summary>
-        /// A database table of type <typeparamref name="T"/> and primary key of type <see cref="int"/>.
-        /// </summary>
-        /// <typeparam name="T">The type of object in this table.</typeparam>
-        public class Table<T> : Table<T, int>
-        {
-            /// <summary>
-            /// Creates a table in the specified database with a given name.
-            /// </summary>
-            /// <param name="database">The database this table belongs in.</param>
-            /// <param name="likelyTableName">The name for this table.</param>
-			public Table(Database<TDatabase> database, string likelyTableName)
-                : base(database, likelyTableName)
-            {
-            }
-        }
-
-        private DbConnection _connection;
-        private int _commandTimeout;
-        private DbTransaction _transaction;
-
-        /// <summary>
-        /// Get underlying database connection.
-        /// </summary>
-        public DbConnection Connection => _connection;
-
-        /// <summary>
-        /// Initializes the database.
-        /// </summary>
-        /// <param name="connection">The connection to use.</param>
-        /// <param name="commandTimeout">The timeout to use (in seconds).</param>
-        /// <returns></returns>
-        public static TDatabase Init(DbConnection connection, int commandTimeout)
-        {
-            TDatabase db = new TDatabase();
-            db.InitDatabase(connection, commandTimeout);
-            return db;
-        }
-
-        internal static Action<TDatabase> tableConstructor;
-
-        internal void InitDatabase(DbConnection connection, int commandTimeout)
-        {
-            _connection = connection;
-            _commandTimeout = commandTimeout;
-            tableConstructor ??= CreateTableConstructorForTable();
-
-            tableConstructor(this as TDatabase);
-        }
-
-        internal virtual Action<TDatabase> CreateTableConstructorForTable()
-        {
-            return CreateTableConstructor(typeof(Table<>), typeof(Table<,>));
-        }
-
-        /// <summary>
-        /// Begins a transaction in this database.
-        /// </summary>
-        /// <param name="isolation">The isolation level to use.</param>
-        public void BeginTransaction(IsolationLevel isolation = IsolationLevel.ReadCommitted)
-        {
-            _transaction = _connection.BeginTransaction(isolation);
-        }
-
-        /// <summary>
-        /// Commits the current transaction in this database.
-        /// </summary>
-        public void CommitTransaction()
-        {
-            _transaction.Commit();
-            _transaction = null;
-        }
-
-        /// <summary>
-        /// Rolls back the current transaction in this database.
-        /// </summary>
-        public void RollbackTransaction()
-        {
-            _transaction.Rollback();
-            _transaction = null;
-        }
-
-        /// <summary>
-        /// Gets a table creation function for the specified type.
-        /// </summary>
-        /// <param name="tableType">The object type to create a table for.</param>
-        /// <returns>The function to create the <paramref name="tableType"/> table.</returns>
-        protected Action<TDatabase> CreateTableConstructor(Type tableType)
-        {
-            return CreateTableConstructor(new[] { tableType });
-        }
-
-        /// <summary>
-        /// Gets a table creation function for the specified types.
-        /// </summary>
-        /// <param name="tableTypes">The object types to create a table for.</param>
-        /// <returns>The function to create the <paramref name="tableTypes"/> tables.</returns>
-        protected Action<TDatabase> CreateTableConstructor(params Type[] tableTypes)
-        {
-            var dm = new DynamicMethod("ConstructInstances", null, new[] { typeof(TDatabase) }, true);
-            var il = dm.GetILGenerator();
-
-            var setters = GetType().GetProperties()
-                .Where(p => p.PropertyType.IsGenericType && tableTypes.Contains(p.PropertyType.GetGenericTypeDefinition()))
-                .Select(p => Tuple.Create(
-                        p.GetSetMethod(true),
-                        p.PropertyType.GetConstructor(new[] { typeof(TDatabase), typeof(string) }),
-                        p.Name,
-                        p.DeclaringType
-                 ));
-
-            foreach (var setter in setters)
-            {
-                il.Emit(OpCodes.Ldarg_0);
-                // [db]
-
-                il.Emit(OpCodes.Ldstr, setter.Item3);
-                // [db, likelyname]
-
-                il.Emit(OpCodes.Newobj, setter.Item2);
-                // [table]
-
-                var table = il.DeclareLocal(setter.Item2.DeclaringType);
-                il.Emit(OpCodes.Stloc, table);
-                // []
-
-                il.Emit(OpCodes.Ldarg_0);
-                // [db]
-
-                il.Emit(OpCodes.Castclass, setter.Item4);
-                // [db cast to container]
-
-                il.Emit(OpCodes.Ldloc, table);
-                // [db cast to container, table]
-
-                il.Emit(OpCodes.Callvirt, setter.Item1);
-                // []
-            }
-
-            il.Emit(OpCodes.Ret);
-            return (Action<TDatabase>)dm.CreateDelegate(typeof(Action<TDatabase>));
-        }
-
-        private static readonly ConcurrentDictionary<Type, string> tableNameMap = new ConcurrentDictionary<Type, string>();
-        private string DetermineTableName<T>(string likelyTableName)
-        {
-            if (!tableNameMap.TryGetValue(typeof(T), out string name))
-            {
-                name = likelyTableName;
-                if (!TableExists(name))
-                {
-                    name = "[" + typeof(T).Name + "]";
-                }
-
-                tableNameMap[typeof(T)] = name;
-            }
-            return name;
-        }
-
-        private bool TableExists(string name)
-        {
-            string schemaName = null;
-
-            name = name.Replace("[", "");
-            name = name.Replace("]", "");
-
-            if (name.IndexOf('.') > 0)
-            {
-                var parts = name.Split('.');
-                if (parts.Length == 2)
-                {
-                    schemaName = parts[0];
-                    name = parts[1];
-                }
-            }
-
-            var builder = new StringBuilder("select 1 from INFORMATION_SCHEMA.TABLES where ");
-            if (!string.IsNullOrEmpty(schemaName)) builder.Append("TABLE_SCHEMA = @schemaName AND ");
-            builder.Append("TABLE_NAME = @name");
-
-            return _connection.Query(builder.ToString(), new { schemaName, name }, _transaction).Count() == 1;
-        }
-
-        /// <summary>
-        /// Executes SQL against the current database.
-        /// </summary>
-        /// <param name="sql">The SQL to execute.</param>
-        /// <param name="param">The parameters to use.</param>
-        /// <returns>The number of rows affected.</returns>
-        public int Execute(string sql, dynamic param = null) =>
-            _connection.Execute(sql, param as object, _transaction, _commandTimeout);
-
-        /// <summary>
-        /// Queries the current database.
-        /// </summary>
-        /// <typeparam name="T">The type to return.</typeparam>
-        /// <param name="sql">The SQL to execute.</param>
-        /// <param name="param">The parameters to use.</param>
-        /// <param name="buffered">Whether to buffer the results.</param>
-        /// <returns>An enumerable of <typeparamref name="T"/> for the rows fetched.</returns>
-        public IEnumerable<T> Query<T>(string sql, dynamic param = null, bool buffered = true) =>
-            _connection.Query<T>(sql, param as object, _transaction, buffered, _commandTimeout);
-
-        /// <summary>
-        /// Queries the current database for a single record.
-        /// </summary>
-        /// <typeparam name="T">The type to return.</typeparam>
-        /// <param name="sql">The SQL to execute.</param>
-        /// <param name="param">The parameters to use.</param>
-        /// <returns>An enumerable of <typeparamref name="T"/> for the rows fetched.</returns>
-        public T QueryFirstOrDefault<T>(string sql, dynamic param = null) =>
-            _connection.QueryFirstOrDefault<T>(sql, param as object, _transaction, _commandTimeout);
-
-        /// <summary>
-        /// Perform a multi-mapping query with 2 input types. 
-        /// This returns a single type, combined from the raw types via <paramref name="map"/>.
-        /// </summary>
-        /// <typeparam name="TFirst">The first type in the recordset.</typeparam>
-        /// <typeparam name="TSecond">The second type in the recordset.</typeparam>
-        /// <typeparam name="TReturn">The combined type to return.</typeparam>
-        /// <param name="sql">The SQL to execute for this query.</param>
-        /// <param name="map">The function to map row types to the return type.</param>
-        /// <param name="param">The parameters to use for this query.</param>
-        /// <param name="transaction">The transaction to use for this query.</param>
-        /// <param name="buffered">Whether to buffer the results in memory.</param>
-        /// <param name="splitOn">The field we should split and read the second object from (default: "Id").</param>
-        /// <param name="commandTimeout">Number of seconds before command execution timeout.</param>
-        /// <returns>An enumerable of <typeparamref name="TReturn"/>.</returns>
-        public IEnumerable<TReturn> Query<TFirst, TSecond, TReturn>(string sql, Func<TFirst, TSecond, TReturn> map, dynamic param = null, IDbTransaction transaction = null, bool buffered = true, string splitOn = "Id", int? commandTimeout = null) =>
-            _connection.Query(sql, map, param as object, transaction, buffered, splitOn, commandTimeout);
-
-        /// <summary>
-        /// Perform a multi-mapping query with 3 input types. 
-        /// This returns a single type, combined from the raw types via <paramref name="map"/>.
-        /// </summary>
-        /// <typeparam name="TFirst">The first type in the recordset.</typeparam>
-        /// <typeparam name="TSecond">The second type in the recordset.</typeparam>
-        /// <typeparam name="TThird">The third type in the recordset.</typeparam>
-        /// <typeparam name="TReturn">The combined type to return.</typeparam>
-        /// <param name="sql">The SQL to execute for this query.</param>
-        /// <param name="map">The function to map row types to the return type.</param>
-        /// <param name="param">The parameters to use for this query.</param>
-        /// <param name="transaction">The transaction to use for this query.</param>
-        /// <param name="buffered">Whether to buffer the results in memory.</param>
-        /// <param name="splitOn">The field we should split and read the second object from (default: "Id").</param>
-        /// <param name="commandTimeout">Number of seconds before command execution timeout.</param>
-        /// <returns>An enumerable of <typeparamref name="TReturn"/>.</returns>
-        public IEnumerable<TReturn> Query<TFirst, TSecond, TThird, TReturn>(string sql, Func<TFirst, TSecond, TThird, TReturn> map, dynamic param = null, IDbTransaction transaction = null, bool buffered = true, string splitOn = "Id", int? commandTimeout = null) =>
-            _connection.Query(sql, map, param as object, transaction, buffered, splitOn, commandTimeout);
-
-        /// <summary>
-        /// Perform a multi-mapping query with 4 input types. 
-        /// This returns a single type, combined from the raw types via <paramref name="map"/>.
-        /// </summary>
-        /// <typeparam name="TFirst">The first type in the recordset.</typeparam>
-        /// <typeparam name="TSecond">The second type in the recordset.</typeparam>
-        /// <typeparam name="TThird">The third type in the recordset.</typeparam>
-        /// <typeparam name="TFourth">The fourth type in the recordset.</typeparam>
-        /// <typeparam name="TReturn">The combined type to return.</typeparam>
-        /// <param name="sql">The SQL to execute for this query.</param>
-        /// <param name="map">The function to map row types to the return type.</param>
-        /// <param name="param">The parameters to use for this query.</param>
-        /// <param name="transaction">The transaction to use for this query.</param>
-        /// <param name="buffered">Whether to buffer the results in memory.</param>
-        /// <param name="splitOn">The field we should split and read the second object from (default: "Id").</param>
-        /// <param name="commandTimeout">Number of seconds before command execution timeout.</param>
-        /// <returns>An enumerable of <typeparamref name="TReturn"/>.</returns>
-        public IEnumerable<TReturn> Query<TFirst, TSecond, TThird, TFourth, TReturn>(string sql, Func<TFirst, TSecond, TThird, TFourth, TReturn> map, dynamic param = null, IDbTransaction transaction = null, bool buffered = true, string splitOn = "Id", int? commandTimeout = null) =>
-            _connection.Query(sql, map, param as object, transaction, buffered, splitOn, commandTimeout);
-
-        /// <summary>
-        /// Perform a multi-mapping query with 5 input types. 
-        /// This returns a single type, combined from the raw types via <paramref name="map"/>.
-        /// </summary>
-        /// <typeparam name="TFirst">The first type in the recordset.</typeparam>
-        /// <typeparam name="TSecond">The second type in the recordset.</typeparam>
-        /// <typeparam name="TThird">The third type in the recordset.</typeparam>
-        /// <typeparam name="TFourth">The fourth type in the recordset.</typeparam>
-        /// <typeparam name="TFifth">The fifth type in the recordset.</typeparam>
-        /// <typeparam name="TReturn">The combined type to return.</typeparam>
-        /// <param name="sql">The SQL to execute for this query.</param>
-        /// <param name="map">The function to map row types to the return type.</param>
-        /// <param name="param">The parameters to use for this query.</param>
-        /// <param name="transaction">The transaction to use for this query.</param>
-        /// <param name="buffered">Whether to buffer the results in memory.</param>
-        /// <param name="splitOn">The field we should split and read the second object from (default: "Id").</param>
-        /// <param name="commandTimeout">Number of seconds before command execution timeout.</param>
-        /// <returns>An enumerable of <typeparamref name="TReturn"/>.</returns>
-        public IEnumerable<TReturn> Query<TFirst, TSecond, TThird, TFourth, TFifth, TReturn>(string sql, Func<TFirst, TSecond, TThird, TFourth, TFifth, TReturn> map, dynamic param = null, IDbTransaction transaction = null, bool buffered = true, string splitOn = "Id", int? commandTimeout = null) =>
-            _connection.Query(sql, map, param as object, transaction, buffered, splitOn, commandTimeout);
-
-        /// <summary>
-        /// Return a sequence of dynamic objects with properties matching the columns
-        /// </summary>
-        /// <param name="sql">The SQL to execute.</param>
-        /// <param name="param">The parameters to use.</param>
-        /// <param name="buffered">Whether the results should be buffered in memory.</param>
-        /// <remarks>Note: each row can be accessed via "dynamic", or by casting to an IDictionary&lt;string,object&gt;</remarks>
-        public IEnumerable<dynamic> Query(string sql, dynamic param = null, bool buffered = true) =>
-            _connection.Query(sql, param as object, _transaction, buffered);
-
-        /// <summary>
-        /// Execute a command that returns multiple result sets, and access each in turn.
-        /// </summary>
-        /// <param name="sql">The SQL to execute for this query.</param>
-        /// <param name="param">The parameters to use for this query.</param>
-        /// <param name="transaction">The transaction to use for this query.</param>
-        /// <param name="commandTimeout">Number of seconds before command execution timeout.</param>
-        /// <param name="commandType">Is it a stored proc or a batch?</param>
-        public SqlMapper.GridReader QueryMultiple(string sql, dynamic param = null, IDbTransaction transaction = null, int? commandTimeout = null, CommandType? commandType = null) =>
-            SqlMapper.QueryMultiple(_connection, sql, param, transaction, commandTimeout, commandType);
-
-        /// <summary>
-        /// Disposes the current database, rolling back current transactions.
-        /// </summary>
-        public virtual void Dispose()
-        {
-<<<<<<< HEAD
-            var connection = _connection;
-            _connection = null;
-            _transaction = null;
-            connection?.Close();
-=======
-            if (_connection.State != ConnectionState.Closed)
-            {
-                _transaction?.Rollback();
-
-                _connection.Close();
-                _connection = null;
-            }
-            GC.SuppressFinalize(this);
->>>>>>> dffb443e
-        }
-    }
-}
+﻿using System;
+using System.Collections.Generic;
+using System.Linq;
+using System.Data;
+using System.Collections.Concurrent;
+using System.Reflection;
+using System.Text;
+using System.Data.Common;
+using System.Reflection.Emit;
+
+namespace Dapper
+{
+    /// <summary>
+    /// Represents a database, assumes all the tables have an Id column named Id
+    /// </summary>
+    /// <typeparam name="TDatabase">The type of database this represents.</typeparam>
+    public abstract partial class Database<TDatabase> : IDisposable where TDatabase : Database<TDatabase>, new()
+    {
+        /// <summary>
+        /// A database table of type <typeparamref name="T"/> and primary key of type <typeparamref name="TId"/>.
+        /// </summary>
+        /// <typeparam name="T">The type of object in this table.</typeparam>
+        /// <typeparam name="TId">The type of the primary key for this table.</typeparam>
+        public partial class Table<T, TId>
+        {
+            internal Database<TDatabase> database;
+            internal string tableName;
+            internal string likelyTableName;
+
+            /// <summary>
+            /// Creates a table in the specified database with a given name.
+            /// </summary>
+            /// <param name="database">The database this table belongs in.</param>
+            /// <param name="likelyTableName">The name for this table.</param>
+            public Table(Database<TDatabase> database, string likelyTableName)
+            {
+                this.database = database;
+                this.likelyTableName = likelyTableName;
+            }
+
+            /// <summary>
+            /// The name for this table.
+            /// </summary>
+            public string TableName
+            {
+                get
+                {
+                    tableName ??= database.DetermineTableName<T>(likelyTableName);
+                    return tableName;
+                }
+            }
+
+            /// <summary>
+            /// Insert a row into the db
+            /// </summary>
+            /// <param name="data">Either DynamicParameters or an anonymous type or concrete type</param>
+            /// <returns></returns>
+            public virtual int? Insert(dynamic data)
+            {
+                var o = (object)data;
+                List<string> paramNames = GetParamNames(o);
+                paramNames.Remove("Id");
+
+                string cols = string.Join(",", paramNames);
+                string colsParams = string.Join(",", paramNames.Select(p => "@" + p));
+                var sql = "set nocount on insert " + TableName + " (" + cols + ") values (" + colsParams + ") select cast(scope_identity() as int)";
+
+                return database.Query<int?>(sql, o).Single();
+            }
+
+            /// <summary>
+            /// Update a record in the database.
+            /// </summary>
+            /// <param name="id">The primary key of the row to update.</param>
+            /// <param name="data">The new object data.</param>
+            /// <returns>The number of rows affected.</returns>
+            public int Update(TId id, dynamic data)
+            {
+                List<string> paramNames = GetParamNames((object)data);
+
+                var builder = new StringBuilder();
+                builder.Append("update ").Append(TableName).Append(" set ");
+                builder.AppendLine(string.Join(",", paramNames.Where(n => n != "Id").Select(p => p + "= @" + p)));
+                builder.Append("where Id = @Id");
+
+                DynamicParameters parameters = new DynamicParameters(data);
+                parameters.Add("Id", id);
+
+                return database.Execute(builder.ToString(), parameters);
+            }
+
+            /// <summary>
+            /// Delete a record for the DB
+            /// </summary>
+            /// <param name="id"></param>
+            /// <returns></returns>
+            public bool Delete(TId id)
+            {
+                return database.Execute("delete from " + TableName + " where Id = @id", new { id }) > 0;
+            }
+
+            /// <summary>
+            /// Gets a record with a particular Id from the DB 
+            /// </summary>
+            /// <param name="id">The primary key of the table to fetch.</param>
+            /// <returns>The record with the specified Id.</returns>
+            public T Get(TId id)
+            {
+                return database.QueryFirstOrDefault<T>("select * from " + TableName + " where Id = @id", new { id });
+            }
+
+            /// <summary>
+            /// Gets the first row from this table (order determined by the database provider).
+            /// </summary>
+            /// <returns>Data from the first table row.</returns>
+            public virtual T First()
+            {
+                return database.QueryFirstOrDefault<T>("select top 1 * from " + TableName);
+            }
+
+            /// <summary>
+            /// Gets the all rows from this table.
+            /// </summary>
+            /// <returns>Data from all table rows.</returns>
+            public IEnumerable<T> All()
+            {
+                return database.Query<T>("select * from " + TableName);
+            }
+
+            private static readonly ConcurrentDictionary<Type, List<string>> paramNameCache = new ConcurrentDictionary<Type, List<string>>();
+
+            internal static List<string> GetParamNames(object o)
+            {
+                if (o is DynamicParameters parameters)
+                {
+                    return parameters.ParameterNames.ToList();
+                }
+
+                if (!paramNameCache.TryGetValue(o.GetType(), out List<string> paramNames))
+                {
+                    paramNames = new List<string>();
+                    foreach (var prop in o.GetType().GetProperties(BindingFlags.Instance | BindingFlags.Public).Where(p => p.GetGetMethod(false) != null))
+                    {
+                        var attribs = prop.GetCustomAttributes(typeof(IgnorePropertyAttribute), true);
+#pragma warning disable IDE0019 // Use pattern matching - complex enough here
+                        var attr = attribs.FirstOrDefault() as IgnorePropertyAttribute;
+#pragma warning restore IDE0019 // Use pattern matching
+                        if (attr == null || (!attr.Value))
+                        {
+                            paramNames.Add(prop.Name);
+                        }
+                    }
+                    paramNameCache[o.GetType()] = paramNames;
+                }
+                return paramNames;
+            }
+        }
+
+        /// <summary>
+        /// A database table of type <typeparamref name="T"/> and primary key of type <see cref="int"/>.
+        /// </summary>
+        /// <typeparam name="T">The type of object in this table.</typeparam>
+        public class Table<T> : Table<T, int>
+        {
+            /// <summary>
+            /// Creates a table in the specified database with a given name.
+            /// </summary>
+            /// <param name="database">The database this table belongs in.</param>
+            /// <param name="likelyTableName">The name for this table.</param>
+			public Table(Database<TDatabase> database, string likelyTableName)
+                : base(database, likelyTableName)
+            {
+            }
+        }
+
+        private DbConnection _connection;
+        private int _commandTimeout;
+        private DbTransaction _transaction;
+
+        /// <summary>
+        /// Get underlying database connection.
+        /// </summary>
+        public DbConnection Connection => _connection;
+
+        /// <summary>
+        /// Initializes the database.
+        /// </summary>
+        /// <param name="connection">The connection to use.</param>
+        /// <param name="commandTimeout">The timeout to use (in seconds).</param>
+        /// <returns></returns>
+        public static TDatabase Init(DbConnection connection, int commandTimeout)
+        {
+            TDatabase db = new TDatabase();
+            db.InitDatabase(connection, commandTimeout);
+            return db;
+        }
+
+        internal static Action<TDatabase> tableConstructor;
+
+        internal void InitDatabase(DbConnection connection, int commandTimeout)
+        {
+            _connection = connection;
+            _commandTimeout = commandTimeout;
+            tableConstructor ??= CreateTableConstructorForTable();
+
+            tableConstructor(this as TDatabase);
+        }
+
+        internal virtual Action<TDatabase> CreateTableConstructorForTable()
+        {
+            return CreateTableConstructor(typeof(Table<>), typeof(Table<,>));
+        }
+
+        /// <summary>
+        /// Begins a transaction in this database.
+        /// </summary>
+        /// <param name="isolation">The isolation level to use.</param>
+        public void BeginTransaction(IsolationLevel isolation = IsolationLevel.ReadCommitted)
+        {
+            _transaction = _connection.BeginTransaction(isolation);
+        }
+
+        /// <summary>
+        /// Commits the current transaction in this database.
+        /// </summary>
+        public void CommitTransaction()
+        {
+            _transaction.Commit();
+            _transaction = null;
+        }
+
+        /// <summary>
+        /// Rolls back the current transaction in this database.
+        /// </summary>
+        public void RollbackTransaction()
+        {
+            _transaction.Rollback();
+            _transaction = null;
+        }
+
+        /// <summary>
+        /// Gets a table creation function for the specified type.
+        /// </summary>
+        /// <param name="tableType">The object type to create a table for.</param>
+        /// <returns>The function to create the <paramref name="tableType"/> table.</returns>
+        protected Action<TDatabase> CreateTableConstructor(Type tableType)
+        {
+            return CreateTableConstructor(new[] { tableType });
+        }
+
+        /// <summary>
+        /// Gets a table creation function for the specified types.
+        /// </summary>
+        /// <param name="tableTypes">The object types to create a table for.</param>
+        /// <returns>The function to create the <paramref name="tableTypes"/> tables.</returns>
+        protected Action<TDatabase> CreateTableConstructor(params Type[] tableTypes)
+        {
+            var dm = new DynamicMethod("ConstructInstances", null, new[] { typeof(TDatabase) }, true);
+            var il = dm.GetILGenerator();
+
+            var setters = GetType().GetProperties()
+                .Where(p => p.PropertyType.IsGenericType && tableTypes.Contains(p.PropertyType.GetGenericTypeDefinition()))
+                .Select(p => Tuple.Create(
+                        p.GetSetMethod(true),
+                        p.PropertyType.GetConstructor(new[] { typeof(TDatabase), typeof(string) }),
+                        p.Name,
+                        p.DeclaringType
+                 ));
+
+            foreach (var setter in setters)
+            {
+                il.Emit(OpCodes.Ldarg_0);
+                // [db]
+
+                il.Emit(OpCodes.Ldstr, setter.Item3);
+                // [db, likelyname]
+
+                il.Emit(OpCodes.Newobj, setter.Item2);
+                // [table]
+
+                var table = il.DeclareLocal(setter.Item2.DeclaringType);
+                il.Emit(OpCodes.Stloc, table);
+                // []
+
+                il.Emit(OpCodes.Ldarg_0);
+                // [db]
+
+                il.Emit(OpCodes.Castclass, setter.Item4);
+                // [db cast to container]
+
+                il.Emit(OpCodes.Ldloc, table);
+                // [db cast to container, table]
+
+                il.Emit(OpCodes.Callvirt, setter.Item1);
+                // []
+            }
+
+            il.Emit(OpCodes.Ret);
+            return (Action<TDatabase>)dm.CreateDelegate(typeof(Action<TDatabase>));
+        }
+
+        private static readonly ConcurrentDictionary<Type, string> tableNameMap = new ConcurrentDictionary<Type, string>();
+        private string DetermineTableName<T>(string likelyTableName)
+        {
+            if (!tableNameMap.TryGetValue(typeof(T), out string name))
+            {
+                name = likelyTableName;
+                if (!TableExists(name))
+                {
+                    name = "[" + typeof(T).Name + "]";
+                }
+
+                tableNameMap[typeof(T)] = name;
+            }
+            return name;
+        }
+
+        private bool TableExists(string name)
+        {
+            string schemaName = null;
+
+            name = name.Replace("[", "");
+            name = name.Replace("]", "");
+
+            if (name.IndexOf('.') > 0)
+            {
+                var parts = name.Split('.');
+                if (parts.Length == 2)
+                {
+                    schemaName = parts[0];
+                    name = parts[1];
+                }
+            }
+
+            var builder = new StringBuilder("select 1 from INFORMATION_SCHEMA.TABLES where ");
+            if (!string.IsNullOrEmpty(schemaName)) builder.Append("TABLE_SCHEMA = @schemaName AND ");
+            builder.Append("TABLE_NAME = @name");
+
+            return _connection.Query(builder.ToString(), new { schemaName, name }, _transaction).Count() == 1;
+        }
+
+        /// <summary>
+        /// Executes SQL against the current database.
+        /// </summary>
+        /// <param name="sql">The SQL to execute.</param>
+        /// <param name="param">The parameters to use.</param>
+        /// <returns>The number of rows affected.</returns>
+        public int Execute(string sql, dynamic param = null) =>
+            _connection.Execute(sql, param as object, _transaction, _commandTimeout);
+
+        /// <summary>
+        /// Queries the current database.
+        /// </summary>
+        /// <typeparam name="T">The type to return.</typeparam>
+        /// <param name="sql">The SQL to execute.</param>
+        /// <param name="param">The parameters to use.</param>
+        /// <param name="buffered">Whether to buffer the results.</param>
+        /// <returns>An enumerable of <typeparamref name="T"/> for the rows fetched.</returns>
+        public IEnumerable<T> Query<T>(string sql, dynamic param = null, bool buffered = true) =>
+            _connection.Query<T>(sql, param as object, _transaction, buffered, _commandTimeout);
+
+        /// <summary>
+        /// Queries the current database for a single record.
+        /// </summary>
+        /// <typeparam name="T">The type to return.</typeparam>
+        /// <param name="sql">The SQL to execute.</param>
+        /// <param name="param">The parameters to use.</param>
+        /// <returns>An enumerable of <typeparamref name="T"/> for the rows fetched.</returns>
+        public T QueryFirstOrDefault<T>(string sql, dynamic param = null) =>
+            _connection.QueryFirstOrDefault<T>(sql, param as object, _transaction, _commandTimeout);
+
+        /// <summary>
+        /// Perform a multi-mapping query with 2 input types. 
+        /// This returns a single type, combined from the raw types via <paramref name="map"/>.
+        /// </summary>
+        /// <typeparam name="TFirst">The first type in the recordset.</typeparam>
+        /// <typeparam name="TSecond">The second type in the recordset.</typeparam>
+        /// <typeparam name="TReturn">The combined type to return.</typeparam>
+        /// <param name="sql">The SQL to execute for this query.</param>
+        /// <param name="map">The function to map row types to the return type.</param>
+        /// <param name="param">The parameters to use for this query.</param>
+        /// <param name="transaction">The transaction to use for this query.</param>
+        /// <param name="buffered">Whether to buffer the results in memory.</param>
+        /// <param name="splitOn">The field we should split and read the second object from (default: "Id").</param>
+        /// <param name="commandTimeout">Number of seconds before command execution timeout.</param>
+        /// <returns>An enumerable of <typeparamref name="TReturn"/>.</returns>
+        public IEnumerable<TReturn> Query<TFirst, TSecond, TReturn>(string sql, Func<TFirst, TSecond, TReturn> map, dynamic param = null, IDbTransaction transaction = null, bool buffered = true, string splitOn = "Id", int? commandTimeout = null) =>
+            _connection.Query(sql, map, param as object, transaction, buffered, splitOn, commandTimeout);
+
+        /// <summary>
+        /// Perform a multi-mapping query with 3 input types. 
+        /// This returns a single type, combined from the raw types via <paramref name="map"/>.
+        /// </summary>
+        /// <typeparam name="TFirst">The first type in the recordset.</typeparam>
+        /// <typeparam name="TSecond">The second type in the recordset.</typeparam>
+        /// <typeparam name="TThird">The third type in the recordset.</typeparam>
+        /// <typeparam name="TReturn">The combined type to return.</typeparam>
+        /// <param name="sql">The SQL to execute for this query.</param>
+        /// <param name="map">The function to map row types to the return type.</param>
+        /// <param name="param">The parameters to use for this query.</param>
+        /// <param name="transaction">The transaction to use for this query.</param>
+        /// <param name="buffered">Whether to buffer the results in memory.</param>
+        /// <param name="splitOn">The field we should split and read the second object from (default: "Id").</param>
+        /// <param name="commandTimeout">Number of seconds before command execution timeout.</param>
+        /// <returns>An enumerable of <typeparamref name="TReturn"/>.</returns>
+        public IEnumerable<TReturn> Query<TFirst, TSecond, TThird, TReturn>(string sql, Func<TFirst, TSecond, TThird, TReturn> map, dynamic param = null, IDbTransaction transaction = null, bool buffered = true, string splitOn = "Id", int? commandTimeout = null) =>
+            _connection.Query(sql, map, param as object, transaction, buffered, splitOn, commandTimeout);
+
+        /// <summary>
+        /// Perform a multi-mapping query with 4 input types. 
+        /// This returns a single type, combined from the raw types via <paramref name="map"/>.
+        /// </summary>
+        /// <typeparam name="TFirst">The first type in the recordset.</typeparam>
+        /// <typeparam name="TSecond">The second type in the recordset.</typeparam>
+        /// <typeparam name="TThird">The third type in the recordset.</typeparam>
+        /// <typeparam name="TFourth">The fourth type in the recordset.</typeparam>
+        /// <typeparam name="TReturn">The combined type to return.</typeparam>
+        /// <param name="sql">The SQL to execute for this query.</param>
+        /// <param name="map">The function to map row types to the return type.</param>
+        /// <param name="param">The parameters to use for this query.</param>
+        /// <param name="transaction">The transaction to use for this query.</param>
+        /// <param name="buffered">Whether to buffer the results in memory.</param>
+        /// <param name="splitOn">The field we should split and read the second object from (default: "Id").</param>
+        /// <param name="commandTimeout">Number of seconds before command execution timeout.</param>
+        /// <returns>An enumerable of <typeparamref name="TReturn"/>.</returns>
+        public IEnumerable<TReturn> Query<TFirst, TSecond, TThird, TFourth, TReturn>(string sql, Func<TFirst, TSecond, TThird, TFourth, TReturn> map, dynamic param = null, IDbTransaction transaction = null, bool buffered = true, string splitOn = "Id", int? commandTimeout = null) =>
+            _connection.Query(sql, map, param as object, transaction, buffered, splitOn, commandTimeout);
+
+        /// <summary>
+        /// Perform a multi-mapping query with 5 input types. 
+        /// This returns a single type, combined from the raw types via <paramref name="map"/>.
+        /// </summary>
+        /// <typeparam name="TFirst">The first type in the recordset.</typeparam>
+        /// <typeparam name="TSecond">The second type in the recordset.</typeparam>
+        /// <typeparam name="TThird">The third type in the recordset.</typeparam>
+        /// <typeparam name="TFourth">The fourth type in the recordset.</typeparam>
+        /// <typeparam name="TFifth">The fifth type in the recordset.</typeparam>
+        /// <typeparam name="TReturn">The combined type to return.</typeparam>
+        /// <param name="sql">The SQL to execute for this query.</param>
+        /// <param name="map">The function to map row types to the return type.</param>
+        /// <param name="param">The parameters to use for this query.</param>
+        /// <param name="transaction">The transaction to use for this query.</param>
+        /// <param name="buffered">Whether to buffer the results in memory.</param>
+        /// <param name="splitOn">The field we should split and read the second object from (default: "Id").</param>
+        /// <param name="commandTimeout">Number of seconds before command execution timeout.</param>
+        /// <returns>An enumerable of <typeparamref name="TReturn"/>.</returns>
+        public IEnumerable<TReturn> Query<TFirst, TSecond, TThird, TFourth, TFifth, TReturn>(string sql, Func<TFirst, TSecond, TThird, TFourth, TFifth, TReturn> map, dynamic param = null, IDbTransaction transaction = null, bool buffered = true, string splitOn = "Id", int? commandTimeout = null) =>
+            _connection.Query(sql, map, param as object, transaction, buffered, splitOn, commandTimeout);
+
+        /// <summary>
+        /// Return a sequence of dynamic objects with properties matching the columns
+        /// </summary>
+        /// <param name="sql">The SQL to execute.</param>
+        /// <param name="param">The parameters to use.</param>
+        /// <param name="buffered">Whether the results should be buffered in memory.</param>
+        /// <remarks>Note: each row can be accessed via "dynamic", or by casting to an IDictionary&lt;string,object&gt;</remarks>
+        public IEnumerable<dynamic> Query(string sql, dynamic param = null, bool buffered = true) =>
+            _connection.Query(sql, param as object, _transaction, buffered);
+
+        /// <summary>
+        /// Execute a command that returns multiple result sets, and access each in turn.
+        /// </summary>
+        /// <param name="sql">The SQL to execute for this query.</param>
+        /// <param name="param">The parameters to use for this query.</param>
+        /// <param name="transaction">The transaction to use for this query.</param>
+        /// <param name="commandTimeout">Number of seconds before command execution timeout.</param>
+        /// <param name="commandType">Is it a stored proc or a batch?</param>
+        public SqlMapper.GridReader QueryMultiple(string sql, dynamic param = null, IDbTransaction transaction = null, int? commandTimeout = null, CommandType? commandType = null) =>
+            SqlMapper.QueryMultiple(_connection, sql, param, transaction, commandTimeout, commandType);
+
+        /// <summary>
+        /// Disposes the current database, rolling back current transactions.
+        /// </summary>
+        public virtual void Dispose()
+        {                
+            var connection = _connection;
+            if (connection.State != ConnectionState.Closed)
+            {
+                _connection = null;
+                _transaction = null;
+                connection?.Close();
+            }
+            GC.SuppressFinalize(this);
+        }
+    }
+}